--- conflicted
+++ resolved
@@ -67,11 +67,6 @@
   - echo Core commitish  = %NUPIC_CORE_COMMITISH%
   - echo NuPIC version   = %NUPIC_VERSION%
 
-<<<<<<< HEAD
-  - set BINDINGS_LOC="http://s3-us-west-2.amazonaws.com/artifacts.numenta.org/numenta/nupic.core/releases/nupic.bindings"
-
-=======
->>>>>>> ba38b0e0
   # Check all packages installed correctly
   - cmd: pip list
 
