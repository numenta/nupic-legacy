--- conflicted
+++ resolved
@@ -161,18 +161,11 @@
 
   NTA_PYTHON_CXXFLAGS = -DNTA_PYTHON_SUPPORT=$(PYTHON_VERSION)
 
-<<<<<<< HEAD
   # Minimal functional subset. Assumes Python 2.4. Equivalent to Windows flags.
   # NTA_PYTHON_CXXFLAGS = -DNTA_PYTHON_SUPPORT
 
   NTA_CXXFLAGS_BASE += -I$(NUPIC_INSTALL)/lib/python$(PYTHON_VERSION)/site-packages/numpy/core/include
   NTA_CXXFLAGS_BASE += $(NTA_PYTHON_CXXFLAGS) -I$(PYTHON_SYS_INCLUDE)
-=======
-  # Minimal functional subset
-  NTA_CXXFLAGS_BASE += $(NTA_PYTHON_CXXFLAGS) \
-    -I$(NUPIC_INSTALL)/lib/python$(PYTHON_VERSION)/site-packages/numpy/core/include \
-    -I$(PYTHON_SYS_INCLUDE)
->>>>>>> 2d53861f
 
 else
   NTA_PYEMBEDFLAGS =
