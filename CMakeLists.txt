--- conflicted
+++ resolved
@@ -928,19 +928,11 @@
 # Tests
 #
 add_custom_target(tests_run
-<<<<<<< HEAD
                   COMMAND python ${PROJECT_BUILD_RELEASE_DIR}/bin/run_tests.py -n2
                   COMMENT "Python tests")
 
 add_custom_target(tests_run_all
                   COMMAND python ${PROJECT_BUILD_RELEASE_DIR}/bin/run_tests.py --all  # swarming tests fail with the -n parallel run
-=======
-                  COMMAND python ${PROJECT_BUILD_RELEASE_DIR}/scripts/run_tests.py
-                  COMMENT "Python tests")
-
-add_custom_target(tests_run_all
-                  COMMAND python ${PROJECT_BUILD_RELEASE_DIR}/scripts/run_tests.py --all
->>>>>>> 20599817
                   COMMENT "Python tests + swarming (requires DB)")
 
 add_custom_target(tests_pyhtm
