# encoding: UTF-8
# This file is auto-generated from the current state of the database. Instead
# of editing this file, please use the migrations feature of Active Record to
# incrementally modify your database, and then regenerate this schema definition.
#
# Note that this schema.rb definition is the authoritative source for your
# database schema. If you need to create the application database on another
# system, you should be using db:schema:load, not running all the migrations
# from scratch. The latter is a flawed and unsustainable approach (the more migrations
# you'll amass, the slower it'll run and the greater likelihood for issues).
#
# It's strongly recommended to check this file into your version control system.

<<<<<<< HEAD
ActiveRecord::Schema.define(:version => 20130522141856) do

  create_table "deploy_keys_projects", :force => true do |t|
    t.integer  "deploy_key_id", :null => false
    t.integer  "project_id",    :null => false
    t.datetime "created_at",    :null => false
    t.datetime "updated_at",    :null => false
  end
=======
ActiveRecord::Schema.define(:version => 20130324203535) do
>>>>>>> e0af7cef

  create_table "events", :force => true do |t|
    t.string   "target_type"
    t.integer  "target_id"
    t.string   "title"
    t.text     "data"
    t.integer  "project_id"
    t.datetime "created_at",  :null => false
    t.datetime "updated_at",  :null => false
    t.integer  "action"
    t.integer  "author_id"
  end

  add_index "events", ["action"], :name => "index_events_on_action"
  add_index "events", ["author_id"], :name => "index_events_on_author_id"
  add_index "events", ["created_at"], :name => "index_events_on_created_at"
  add_index "events", ["project_id"], :name => "index_events_on_project_id"
  add_index "events", ["target_id"], :name => "index_events_on_target_id"
  add_index "events", ["target_type"], :name => "index_events_on_target_type"

  create_table "forked_project_links", :force => true do |t|
    t.integer  "forked_to_project_id",   :null => false
    t.integer  "forked_from_project_id", :null => false
    t.datetime "created_at",             :null => false
    t.datetime "updated_at",             :null => false
  end

  add_index "forked_project_links", ["forked_to_project_id"], :name => "index_forked_project_links_on_forked_to_project_id", :unique => true

  create_table "issues", :force => true do |t|
    t.string   "title"
    t.integer  "assignee_id"
    t.integer  "author_id"
    t.integer  "project_id"
    t.datetime "created_at",                  :null => false
    t.datetime "updated_at",                  :null => false
    t.integer  "position",     :default => 0
    t.string   "branch_name"
    t.text     "description"
    t.integer  "milestone_id"
    t.string   "state"
  end

  add_index "issues", ["assignee_id"], :name => "index_issues_on_assignee_id"
  add_index "issues", ["author_id"], :name => "index_issues_on_author_id"
  add_index "issues", ["created_at"], :name => "index_issues_on_created_at"
  add_index "issues", ["milestone_id"], :name => "index_issues_on_milestone_id"
  add_index "issues", ["project_id"], :name => "index_issues_on_project_id"
  add_index "issues", ["title"], :name => "index_issues_on_title"

  create_table "keys", :force => true do |t|
    t.integer  "user_id"
    t.datetime "created_at", :null => false
    t.datetime "updated_at", :null => false
    t.text     "key"
    t.string   "title"
    t.string   "identifier"
    t.string   "type"
  end

  add_index "keys", ["identifier"], :name => "index_keys_on_identifier"
  add_index "keys", ["user_id"], :name => "index_keys_on_user_id"

  create_table "merge_requests", :force => true do |t|
    t.string   "target_branch",                       :null => false
    t.string   "source_branch",                       :null => false
    t.integer  "project_id",                          :null => false
    t.integer  "author_id"
    t.integer  "assignee_id"
    t.string   "title"
    t.datetime "created_at",                          :null => false
    t.datetime "updated_at",                          :null => false
    t.text     "st_commits",    :limit => 2147483647
    t.text     "st_diffs",      :limit => 2147483647
    t.integer  "milestone_id"
    t.string   "state"
    t.string   "merge_status"
  end

  add_index "merge_requests", ["assignee_id"], :name => "index_merge_requests_on_assignee_id"
  add_index "merge_requests", ["author_id"], :name => "index_merge_requests_on_author_id"
  add_index "merge_requests", ["created_at"], :name => "index_merge_requests_on_created_at"
  add_index "merge_requests", ["milestone_id"], :name => "index_merge_requests_on_milestone_id"
  add_index "merge_requests", ["project_id"], :name => "index_merge_requests_on_project_id"
  add_index "merge_requests", ["source_branch"], :name => "index_merge_requests_on_source_branch"
  add_index "merge_requests", ["target_branch"], :name => "index_merge_requests_on_target_branch"
  add_index "merge_requests", ["title"], :name => "index_merge_requests_on_title"

  create_table "milestones", :force => true do |t|
    t.string   "title",       :null => false
    t.integer  "project_id",  :null => false
    t.text     "description"
    t.date     "due_date"
    t.datetime "created_at",  :null => false
    t.datetime "updated_at",  :null => false
    t.string   "state"
  end

  add_index "milestones", ["due_date"], :name => "index_milestones_on_due_date"
  add_index "milestones", ["project_id"], :name => "index_milestones_on_project_id"

  create_table "namespaces", :force => true do |t|
    t.string   "name",                        :null => false
    t.string   "path",                        :null => false
    t.integer  "owner_id",                    :null => false
    t.datetime "created_at",                  :null => false
    t.datetime "updated_at",                  :null => false
    t.string   "type"
    t.string   "description", :default => "", :null => false
  end

  add_index "namespaces", ["name"], :name => "index_namespaces_on_name"
  add_index "namespaces", ["owner_id"], :name => "index_namespaces_on_owner_id"
  add_index "namespaces", ["path"], :name => "index_namespaces_on_path"
  add_index "namespaces", ["type"], :name => "index_namespaces_on_type"

  create_table "notes", :force => true do |t|
    t.text     "note"
    t.string   "noteable_type"
    t.integer  "author_id"
    t.datetime "created_at",    :null => false
    t.datetime "updated_at",    :null => false
    t.integer  "project_id"
    t.string   "attachment"
    t.string   "line_code"
    t.string   "commit_id"
    t.integer  "noteable_id"
  end

  add_index "notes", ["commit_id"], :name => "index_notes_on_commit_id"
  add_index "notes", ["created_at"], :name => "index_notes_on_created_at"
  add_index "notes", ["noteable_type"], :name => "index_notes_on_noteable_type"
  add_index "notes", ["project_id", "noteable_type"], :name => "index_notes_on_project_id_and_noteable_type"
  add_index "notes", ["project_id"], :name => "index_notes_on_project_id"

  create_table "projects", :force => true do |t|
    t.string   "name"
    t.string   "path"
    t.text     "description"
    t.datetime "created_at",                                   :null => false
    t.datetime "updated_at",                                   :null => false
    t.integer  "creator_id"
    t.string   "default_branch"
    t.boolean  "issues_enabled",         :default => true,     :null => false
    t.boolean  "wall_enabled",           :default => true,     :null => false
    t.boolean  "merge_requests_enabled", :default => true,     :null => false
    t.boolean  "wiki_enabled",           :default => true,     :null => false
    t.integer  "namespace_id"
    t.boolean  "public",                 :default => false,    :null => false
    t.string   "issues_tracker",         :default => "gitlab", :null => false
    t.string   "issues_tracker_id"
    t.boolean  "snippets_enabled",       :default => true,     :null => false
    t.datetime "last_activity_at"
  end

  add_index "projects", ["creator_id"], :name => "index_projects_on_owner_id"
  add_index "projects", ["last_activity_at"], :name => "index_projects_on_last_activity_at"
  add_index "projects", ["namespace_id"], :name => "index_projects_on_namespace_id"

  create_table "protected_branches", :force => true do |t|
    t.integer  "project_id", :null => false
    t.string   "name",       :null => false
    t.datetime "created_at", :null => false
    t.datetime "updated_at", :null => false
  end

  create_table "services", :force => true do |t|
    t.string   "type"
    t.string   "title"
    t.string   "token"
    t.integer  "project_id",                     :null => false
    t.datetime "created_at",                     :null => false
    t.datetime "updated_at",                     :null => false
    t.boolean  "active",      :default => false, :null => false
    t.string   "project_url"
    t.string   "subdomain"
    t.string   "room"
  end

  add_index "services", ["project_id"], :name => "index_services_on_project_id"

  create_table "snippets", :force => true do |t|
    t.string   "title"
    t.text     "content"
    t.integer  "author_id",                    :null => false
    t.integer  "project_id"
    t.datetime "created_at",                   :null => false
    t.datetime "updated_at",                   :null => false
    t.string   "file_name"
    t.datetime "expires_at"
    t.boolean  "private",    :default => true, :null => false
    t.string   "type"
  end

  add_index "snippets", ["created_at"], :name => "index_snippets_on_created_at"
  add_index "snippets", ["expires_at"], :name => "index_snippets_on_expires_at"
  add_index "snippets", ["project_id"], :name => "index_snippets_on_project_id"

  create_table "taggings", :force => true do |t|
    t.integer  "tag_id"
    t.integer  "taggable_id"
    t.string   "taggable_type"
    t.integer  "tagger_id"
    t.string   "tagger_type"
    t.string   "context"
    t.datetime "created_at"
  end

  add_index "taggings", ["tag_id"], :name => "index_taggings_on_tag_id"
  add_index "taggings", ["taggable_id", "taggable_type", "context"], :name => "index_taggings_on_taggable_id_and_taggable_type_and_context"

  create_table "tags", :force => true do |t|
    t.string "name"
  end

  create_table "user_team_project_relationships", :force => true do |t|
    t.integer  "project_id"
    t.integer  "user_team_id"
    t.integer  "greatest_access"
    t.datetime "created_at",      :null => false
    t.datetime "updated_at",      :null => false
  end

  create_table "user_team_user_relationships", :force => true do |t|
    t.integer  "user_id"
    t.integer  "user_team_id"
    t.boolean  "group_admin"
    t.integer  "permission"
    t.datetime "created_at",   :null => false
    t.datetime "updated_at",   :null => false
  end

  create_table "user_teams", :force => true do |t|
    t.string   "name"
    t.string   "path"
    t.integer  "owner_id"
    t.datetime "created_at",                  :null => false
    t.datetime "updated_at",                  :null => false
    t.string   "description", :default => "", :null => false
  end

  create_table "users", :force => true do |t|
    t.string   "email",                  :default => "",    :null => false
    t.string   "encrypted_password",     :default => "",    :null => false
    t.string   "reset_password_token"
    t.datetime "reset_password_sent_at"
    t.datetime "remember_created_at"
    t.integer  "sign_in_count",          :default => 0
    t.datetime "current_sign_in_at"
    t.datetime "last_sign_in_at"
    t.string   "current_sign_in_ip"
    t.string   "last_sign_in_ip"
    t.datetime "created_at",                                :null => false
    t.datetime "updated_at",                                :null => false
    t.string   "name"
    t.boolean  "admin",                  :default => false, :null => false
    t.integer  "projects_limit",         :default => 10
    t.string   "skype",                  :default => "",    :null => false
    t.string   "linkedin",               :default => "",    :null => false
    t.string   "twitter",                :default => "",    :null => false
    t.string   "authentication_token"
    t.integer  "theme_id",               :default => 1,     :null => false
    t.string   "bio"
    t.integer  "failed_attempts",        :default => 0
    t.datetime "locked_at"
    t.string   "extern_uid"
    t.string   "provider"
    t.string   "username"
    t.boolean  "can_create_group",       :default => true,  :null => false
    t.boolean  "can_create_team",        :default => true,  :null => false
    t.string   "state"
    t.integer  "color_scheme_id",        :default => 1,     :null => false
    t.integer  "notification_level",     :default => 1,     :null => false
  end

  add_index "users", ["admin"], :name => "index_users_on_admin"
  add_index "users", ["email"], :name => "index_users_on_email", :unique => true
  add_index "users", ["extern_uid", "provider"], :name => "index_users_on_extern_uid_and_provider", :unique => true
  add_index "users", ["name"], :name => "index_users_on_name"
  add_index "users", ["reset_password_token"], :name => "index_users_on_reset_password_token", :unique => true
  add_index "users", ["username"], :name => "index_users_on_username"

  create_table "users_projects", :force => true do |t|
    t.integer  "user_id",                           :null => false
    t.integer  "project_id",                        :null => false
    t.datetime "created_at",                        :null => false
    t.datetime "updated_at",                        :null => false
    t.integer  "project_access",     :default => 0, :null => false
    t.integer  "notification_level", :default => 3, :null => false
  end

  add_index "users_projects", ["project_access"], :name => "index_users_projects_on_project_access"
  add_index "users_projects", ["project_id"], :name => "index_users_projects_on_project_id"
  add_index "users_projects", ["user_id"], :name => "index_users_projects_on_user_id"

  create_table "web_hooks", :force => true do |t|
    t.string   "url"
    t.integer  "project_id"
    t.datetime "created_at",                            :null => false
    t.datetime "updated_at",                            :null => false
    t.string   "type",       :default => "ProjectHook"
    t.integer  "service_id"
  end

end<|MERGE_RESOLUTION|>--- conflicted
+++ resolved
@@ -11,7 +11,6 @@
 #
 # It's strongly recommended to check this file into your version control system.
 
-<<<<<<< HEAD
 ActiveRecord::Schema.define(:version => 20130522141856) do
 
   create_table "deploy_keys_projects", :force => true do |t|
@@ -20,9 +19,6 @@
     t.datetime "created_at",    :null => false
     t.datetime "updated_at",    :null => false
   end
-=======
-ActiveRecord::Schema.define(:version => 20130324203535) do
->>>>>>> e0af7cef
 
   create_table "events", :force => true do |t|
     t.string   "target_type"
