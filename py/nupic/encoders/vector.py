# ----------------------------------------------------------------------
# Numenta Platform for Intelligent Computing (NuPIC)
# Copyright (C) 2013, Numenta, Inc.  Unless you have an agreement
# with Numenta, Inc., for a separate license for this software code, the
# following terms and conditions apply:
#
# This program is free software: you can redistribute it and/or modify
# it under the terms of the GNU General Public License version 3 as
# published by the Free Software Foundation.
#
# This program is distributed in the hope that it will be useful,
# but WITHOUT ANY WARRANTY; without even the implied warranty of
# MERCHANTABILITY or FITNESS FOR A PARTICULAR PURPOSE.
# See the GNU General Public License for more details.
#
# You should have received a copy of the GNU General Public License
# along with this program.  If not, see http://www.gnu.org/licenses.
#
# http://numenta.org/licenses/
# ----------------------------------------------------------------------

import numpy

from nupic.encoders.base import Encoder
from nupic.encoders.scalar import ScalarEncoder
from nupic.data.fieldmeta import FieldMetaType


class VectorEncoder(Encoder):
  """represents an array/vector of values of the same type (scalars, or date, ..);"""

  def __init__(self, length, encoder, name='vector', typeCastFn=None):
    """param length: size of the vector, number of elements
       param encoder: instance of encoder used for coding of the elements
       param typeCastFn: function to convert decoded output (as string) back to original values
       NOTE: this constructor cannot be used in description.py, as it depands passing of an object!
    """

    if not (isinstance(length, int) and length > 0):
      raise Exception("Length must be int > 0, but it is: %s" % length)
    if not isinstance(encoder, Encoder):
      raise Exception("Must provide an encoder")
    if typeCastFn is not None and not isinstance(typeCastFn, type):
      raise Exception("if typeCastFn is provided, it must be a function")

    self._len = length
    self._enc = encoder
    self._w = encoder.getWidth()
    self._name = name
    self._typeCastFn = typeCastFn
    self.encoders = None

  def encodeIntoArray(self, input, output):
    if not (isinstance(input, list) and len(input)==self._len):
      raise Exception("input must be list if size %d (it is %d)" % (self._len, len(input)))
    for e in range(self._len):
      tmp = self._enc.encode(input[e])
      output[e*self._w:(e+1)*self._w]=tmp
  

  def decode(self, encoded, parentFieldName=''):
    ret = []
    w = self._w
    for i in xrange(self._len):
      tmp = self._enc.decode(encoded[i*w:(i+1)*w])[0].values()[0][1] # dict.values().first_element.scalar_value
      if self._typeCastFn is not None:
        tmp = self._typeCastFn(tmp)
      ret.append(tmp)
    
    # Return result as EncoderResult
    if parentFieldName != '':
      fieldName = "%s.%s" % (parentFieldName, self._name)
    else:
      fieldName = self._name
    ranges = ret
    desc = ret
    return ({fieldName: (ranges, desc)}, [fieldName])

  def getData(self, decoded):
    """get the data part (vector) from the decode() output format; 
       use when you want to work with the data manually"""
    fieldname = decoded[1][0]
    return decoded[0][fieldname][0]
       
  ########################################################
  # the boring stuff

  def getDescription(self):
    return [(self._name, 0),]

  def getBucketValues(self):
    #TODO
    pass

  def getWidth(self):
    return self._len * self._enc.getWidth()

  def getDecoderOutputFieldTypes(self):
    return [FieldMetaType.list]

  def getBucketIndices(self, input):
    if not (isinstance(input, list) and len(input)==self._len):
      raise Exception("Input must be a list of size %d" % self._len) 
    return [0]



###############################################################################################
class VectorEncoderOPF(VectorEncoder):
  """Vector encoder using ScalarEncoder; 
     usecase: in OPF description.py files, see above why VectorEncoder 
     cannot be used there directly. """

<<<<<<< HEAD
  def __init__(self, length, minval, maxval, w=21, periodic=False, n=0, radius=0,
                resolution=0, name=None, verbosity=0, clipInput=False):
=======
  def __init__(self, length, w, minval, maxval, periodic=False, n=0, radius=0,
                resolution=0, name=None, verbosity=0, clipInput=False, forced=False):
>>>>>>> a9bee51a
    """instance of VectorEncoder using ScalarEncoder as base, 
       use-case: in OPF description.py files, where you cannot use VectorEncoder directly (see above);
       param length: #elements in the vector, 
       param: rest of params is from ScalarEncoder, see scalar.py for details"""

    sc = ScalarEncoder(w, minval, maxval, periodic=periodic, n=n, radius=radius, resolution=resolution, 
                       name=name, verbosity=verbosity, clipInput=clipInput, forced=forced)
    super(VectorEncoderOPF, self).__init__(length, sc, typeCastFn=float)


#################################################################################################
class SimpleVectorEncoder(VectorEncoder):
  """Vector encoder for beginners, easy to create and play with;
     by default encodes list of 5 elements, numbers 0-100"""

  def __init__(self, length=5, minval=0, maxval=100, resolution=1, name='vect'):
    sc = ScalarEncoder(21, minval, maxval, resolution=resolution, name='idx')
    super(SimpleVectorEncoder, self).__init__(length, sc, typeCastFn=float)

<|MERGE_RESOLUTION|>--- conflicted
+++ resolved
@@ -111,17 +111,12 @@
      usecase: in OPF description.py files, see above why VectorEncoder 
      cannot be used there directly. """
 
-<<<<<<< HEAD
   def __init__(self, length, minval, maxval, w=21, periodic=False, n=0, radius=0,
-                resolution=0, name=None, verbosity=0, clipInput=False):
-=======
-  def __init__(self, length, w, minval, maxval, periodic=False, n=0, radius=0,
                 resolution=0, name=None, verbosity=0, clipInput=False, forced=False):
->>>>>>> a9bee51a
     """instance of VectorEncoder using ScalarEncoder as base, 
        use-case: in OPF description.py files, where you cannot use VectorEncoder directly (see above);
-       param length: #elements in the vector, 
-       param: rest of params is from ScalarEncoder, see scalar.py for details"""
+       @param length: #elements in the vector, 
+       @param: rest of params is from ScalarEncoder, see scalar.py for details"""
 
     sc = ScalarEncoder(w, minval, maxval, periodic=periodic, n=n, radius=radius, resolution=resolution, 
                        name=name, verbosity=verbosity, clipInput=clipInput, forced=forced)
