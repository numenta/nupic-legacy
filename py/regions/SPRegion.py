--- conflicted
+++ resolved
@@ -576,16 +576,9 @@
     # if we are in learning mode and trainingStep is set appropriately.
 
     # Run SFDR bottom-up compute and cache output in self._spatialPoolerOutput
-<<<<<<< HEAD
     self._spatialPoolerOutput = self._sfdr.compute(inputVector=rfInput[0],
                                                    learn=self.learningMode)
-=======
-    self._spatialPoolerOutput = self._sfdr.compute(flatInput=rfInput[0],
-                                                   learn=self.learningMode,
-                                                   infer=self.inferenceMode,
-                                                   computeAnomaly=self.anomalyMode)
-
->>>>>>> b0b70501
+
     # Direct logging of SP outputs if requested
     if self._fpLogSP:
       output = self._spatialPoolerOutput.reshape(-1)
