--- conflicted
+++ resolved
@@ -815,11 +815,6 @@
 
     sp.setInhibitionRadius(inhibitionRadius);
     sp.setNumActiveColumnsPerInhArea(2);
-<<<<<<< HEAD
-    sp.setLocalAreaDensity(-1);
-    sp.setGlobalInhibition(false);
-=======
->>>>>>> f6fdb746
 
     overlapsReal.assign(&overlapsArray[0],&overlapsArray[numColumns]);
     sp.inhibitColumnsGlobal_(overlapsReal, density,activeColumnsGlobal);
