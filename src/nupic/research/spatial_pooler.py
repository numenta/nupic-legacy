--- conflicted
+++ resolved
@@ -1741,11 +1741,7 @@
 
     boostFactorsProto = proto.init("boostFactors", len(self._boostFactors))
     for i, v in enumerate(self._boostFactors):
-<<<<<<< HEAD
       boostFactorsProto[i] = float(v)      
-=======
-      boostFactorsProto[i] = float(v) 
->>>>>>> e5b2a4d0
 
 
   @classmethod
