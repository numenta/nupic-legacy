--- conflicted
+++ resolved
@@ -1490,26 +1490,7 @@
     tieBrokenOverlaps = numpy.array(overlaps, dtype=realDType)
 
     winners = []
-<<<<<<< HEAD
-    addToWinners = max(overlaps)/1000.0
-    overlaps = numpy.array(overlaps, dtype=realDType)
-    for i in xrange(self._numColumns):
-      if overlaps[i] < self._stimulusThreshold:
-        continue
-      maskNeighbors = self._getNeighborsND(i, self._columnDimensions, self._inhibitionRadius)
-      overlapSlice = overlaps[maskNeighbors]
-      numActive = int(0.5 + density * (len(maskNeighbors) + 1))
-      numBigger = numpy.count_nonzero(overlapSlice > overlaps[i])
-      if numBigger < numActive:
-        winners.append(i)
-        overlaps[i] += addToWinners
-
-    # activeColumns = numpy.zeros(self._numColumns)
-    # activeColumns[numpy.array(winners)] = 1
-    # for i in xrange(self._numColumns):
-    #   maskNeighbors = self._getNeighborsND(i, self._columnDimensions, self._inhibitionRadius)
-    #   print numpy.sum(activeColumns[maskNeighbors])
-=======
+
     for column, overlap in enumerate(overlaps):
       if overlap >= self._stimulusThreshold:
         neighborhood = self._getColumnNeighborhood(column)
@@ -1522,7 +1503,6 @@
           winners.append(column)
           tieBrokenOverlaps[column] += addToWinners
 
->>>>>>> 1a3d2b4b
     return numpy.array(winners, dtype=uintType)
 
 
