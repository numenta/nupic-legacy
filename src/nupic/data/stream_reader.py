# ----------------------------------------------------------------------
# Numenta Platform for Intelligent Computing (NuPIC)
# Copyright (C) 2013-15, Numenta, Inc.  Unless you have an agreement
# with Numenta, Inc., for a separate license for this software code, the
# following terms and conditions apply:
#
# This program is free software: you can redistribute it and/or modify
# it under the terms of the GNU Affero Public License version 3 as
# published by the Free Software Foundation.
#
# This program is distributed in the hope that it will be useful,
# but WITHOUT ANY WARRANTY; without even the implied warranty of
# MERCHANTABILITY or FITNESS FOR A PARTICULAR PURPOSE.
# See the GNU Affero Public License for more details.
#
# You should have received a copy of the GNU Affero Public License
# along with this program.  If not, see http://www.gnu.org/licenses.
#
# http://numenta.org/licenses/
# ----------------------------------------------------------------------

import os
import logging
import tempfile

import pkg_resources

from nupic.data.aggregator import Aggregator
from nupic.data.field_meta import FieldMetaInfo, FieldMetaType, FieldMetaSpecial
from nupic.data.file_record_stream import FileRecordStream
from nupic.data import jsonhelpers
from nupic.data.record_stream import RecordStreamIface
from nupic.frameworks.opf import jsonschema
import nupic.support

FILE_PREF = 'file://'

# If timeout is not set in the configuration file, default is 6 hours
READ_TIMEOUT = 6*60*60



class StreamTimeoutException(Exception):
  """ Defines the exception thrown when the input stream times out receiving
  new records."""
  pass



class StreamReader(RecordStreamIface):
  """
  Implements a stream reader. This is a high level class that owns one or more
  underlying implementations of a
  :class:`~nupic.data.record_stream.RecordStreamIface`. Each
  :class:`~nupic.data.record_stream.RecordStreamIface` implements the raw
  reading of records from the record store (which could be a file, hbase table
  or something else).

  In the future, we will support joining of two or more
  :class:`~nupic.data.record_stream.RecordStreamIface`'s (which is why the
  ``streamDef`` accepts a list of 'stream' elements), but for now only 1 source
  is supported.

  The class also implements aggregation of the (in the future) joined records
  from the sources.

  This module parses the stream definition (as defined in
  ``/src/nupic/frameworks/opf/jsonschema/stream_def.json``), creates the
<<<<<<< HEAD
  :class:`~nupic.data.record_stream.RecordStreamIFace` for each source
=======
  :class:`~nupic.data.record_stream.RecordStreamIface` for each source
>>>>>>> 9690f5ee
  ('stream' element) defined in the stream def, performs aggregation, and
  returns each record in the correct format according to the desired column
  names specified in the streamDef.

<<<<<<< HEAD
  This class implements the :class:`~nupic.data.record_stream.RecordStreamIFace`
=======
  This class implements the :class:`~nupic.data.record_stream.RecordStreamIface`
>>>>>>> 9690f5ee
  interface and thus can be used in place of a raw record stream.

  This is an example streamDef:

  .. code-block:: python

     {
       'version': 1
       'info': 'test_hotgym',

       'streams': [
           {'columns': [u'*'],
            'info': u'hotGym.csv',
            'last_record': 4000,
            'source': u'file://extra/hotgym/hotgym.csv'}.
       ],

       'timeField': 'timestamp',

       'aggregation': {
         'hours': 1,
         'fields': [
             ('timestamp', 'first'),
             ('gym', 'first'),
             ('consumption', 'sum')
         ],
       }

     }


  :param streamDef:  The stream definition, potentially containing multiple
         sources (not supported yet). See
         ``src//nupic/frameworks/opf/jsonschema/stream_def.json`` for the
         format of this dict

  :param bookmark: Bookmark to start reading from. This overrides the
         first_record field of the streamDef if provided.

  :param saveOutput: If true, save the output to a csv file in a temp
         directory. The path to the generated file can be found in the log
         output.

  :param isBlocking: should read operation block *forever* if the next row of
         data is not available, but the stream is not marked as 'completed'
         yet?

  :param maxTimeout: if isBlocking is False, max seconds to wait for more data
         before timing out; ignored when isBlocking is True.

  :param eofOnTimeout: If True and we get a read timeout (isBlocking must be
         False to get read timeouts), assume we've reached the end of the
         input and produce the last aggregated record, if one can be
         completed.

  """


  def __init__(self, streamDef, bookmark=None, saveOutput=False,
               isBlocking=True, maxTimeout=0, eofOnTimeout=False):
    # Call superclass constructor
    super(StreamReader, self).__init__()

    loggerPrefix = 'com.numenta.nupic.data.StreamReader'
    self._logger = logging.getLogger(loggerPrefix)
    jsonhelpers.validate(streamDef,
                         schemaPath=pkg_resources.resource_filename(
                             jsonschema.__name__, "stream_def.json"))
    assert len(streamDef['streams']) == 1, "Only 1 source stream is supported"

    # Save constructor args
    sourceDict = streamDef['streams'][0]
    self._recordCount = 0
    self._eofOnTimeout = eofOnTimeout
    self._logger.debug('Reading stream with the def: %s', sourceDict)

    # Dictionary to store record statistics (min and max of scalars for now)
    self._stats = None

    # ---------------------------------------------------------------------
    # Get the stream definition params

    # Limiting window of the stream. It would not return any records until
    # 'first_record' ID is read (or very first with the ID above that). The
    # stream will return EOS once it reads record with ID 'last_record' or
    # above (NOTE: the name 'lastRecord' is misleading because it is NOT
    #  inclusive).
    firstRecordIdx = sourceDict.get('first_record', None)
    self._sourceLastRecordIdx = sourceDict.get('last_record', None)

    # If a bookmark was given, then override first_record from the stream
    #  definition.
    if bookmark is not None:
      firstRecordIdx = None


    # Column names must be provided in the streamdef json
    # Special case is ['*'], meaning all available names from the record stream
    self._streamFieldNames = sourceDict.get('columns', None)
    if self._streamFieldNames != None and self._streamFieldNames[0] == '*':
      self._needFieldsFiltering = False
    else:
      self._needFieldsFiltering = True

    # Types must be specified in streamdef json, or in case of the
    #  file_recod_stream types could be implicit from the file
    streamFieldTypes = sourceDict.get('types', None)
    self._logger.debug('Types from the def: %s', streamFieldTypes)
    # Validate that all types are valid
    if streamFieldTypes is not None:
      for dataType in streamFieldTypes:
        assert FieldMetaType.isValid(dataType)

    # Reset, sequence and time fields might be provided by streamdef json
    streamResetFieldName = streamDef.get('resetField', None)
    streamTimeFieldName = streamDef.get('timeField', None)
    streamSequenceFieldName = streamDef.get('sequenceIdField', None)
    self._logger.debug('r, t, s fields: %s, %s, %s', streamResetFieldName,
                                                      streamTimeFieldName,
                                                      streamSequenceFieldName)


    # =======================================================================
    # Open up the underlying record store
    dataUrl = sourceDict.get('source', None)
    assert dataUrl is not None
    self._recordStore = self._openStream(dataUrl, isBlocking, maxTimeout,
                                         bookmark, firstRecordIdx)
    assert self._recordStore is not None


    # =======================================================================
    # Prepare the data structures we need for returning just the fields
    #  the caller wants from each record
    recordStoreFields = self._recordStore.getFields()
    self._recordStoreFieldNames = self._recordStore.getFieldNames()

    if not self._needFieldsFiltering:
      self._streamFieldNames = self._recordStoreFieldNames

    # Build up the field definitions for each field. This is a list of tuples
    #  of (name, type, special)
    self._streamFields = []
    for dstIdx, name in enumerate(self._streamFieldNames):
      if name not in self._recordStoreFieldNames:
        raise RuntimeError("The column '%s' from the stream definition "
          "is not present in the underlying stream which has the following "
          "columns: %s" % (name, self._recordStoreFieldNames))

      fieldIdx = self._recordStoreFieldNames.index(name)
      fieldType = recordStoreFields[fieldIdx].type
      fieldSpecial = recordStoreFields[fieldIdx].special

      # If the types or specials were defined in the stream definition,
      #   then override what was found in the record store
      if streamFieldTypes is not None:
        fieldType = streamFieldTypes[dstIdx]

      if streamResetFieldName is not None and streamResetFieldName == name:
        fieldSpecial = FieldMetaSpecial.reset
      if streamTimeFieldName is not None and streamTimeFieldName == name:
        fieldSpecial = FieldMetaSpecial.timestamp
      if (streamSequenceFieldName is not None and
          streamSequenceFieldName == name):
        fieldSpecial = FieldMetaSpecial.sequence

      self._streamFields.append(FieldMetaInfo(name, fieldType, fieldSpecial))


    # ========================================================================
    # Create the aggregator which will handle aggregation of records before
    #  returning them.
    self._aggregator = Aggregator(
            aggregationInfo=streamDef.get('aggregation', None),
            inputFields=recordStoreFields,
            timeFieldName=streamDef.get('timeField', None),
            sequenceIdFieldName=streamDef.get('sequenceIdField', None),
            resetFieldName=streamDef.get('resetField', None))

    # We rely on the aggregator to tell us the bookmark of the last raw input
    #  that contributed to the aggregated record
    self._aggBookmark = None

    # Compute the aggregation period in terms of months and seconds
    if 'aggregation' in streamDef:
      self._aggMonthsAndSeconds = nupic.support.aggregationToMonthsSeconds(
                streamDef.get('aggregation'))
    else:
      self._aggMonthsAndSeconds = None


    # ========================================================================
    # Are we saving the generated output to a csv?
    if saveOutput:
      tmpDir = tempfile.mkdtemp()
      outFilename = os.path.join(tmpDir, "generated_output.csv")
      self._logger.info("StreamReader: Saving generated records to: '%s'" %
                        outFilename)
      self._writer = FileRecordStream(streamID=outFilename,
                                      write=True,
                                      fields=self._streamFields)
    else:
      self._writer = None


  @staticmethod
  def _openStream(dataUrl,
                  isBlocking,  # pylint: disable=W0613
                  maxTimeout,  # pylint: disable=W0613
                  bookmark,
                  firstRecordIdx):
    """Open the underlying file stream
    This only supports 'file://' prefixed paths.

    :returns: record stream instance
    :rtype: FileRecordStream
    """
    filePath = dataUrl[len(FILE_PREF):]
    if not os.path.isabs(filePath):
      filePath = os.path.join(os.getcwd(), filePath)
    return FileRecordStream(streamID=filePath,
                            write=False,
                            bookmark=bookmark,
                            firstRecord=firstRecordIdx)


  def close(self):
    """ Close the stream
    """
    return self._recordStore.close()


  def getNextRecord(self):
    """ Returns combined data from all sources (values only).

    :returns: None on EOF; empty sequence on timeout.
    """


    # Keep reading from the raw input till we get enough for an aggregated
    #  record
    while True:

      # Reached EOF due to lastRow constraint?
      if self._sourceLastRecordIdx is not None  and \
          self._recordStore.getNextRecordIdx() >= self._sourceLastRecordIdx:
        preAggValues = None                             # indicates EOF
        bookmark = self._recordStore.getBookmark()

      else:
        # Get the raw record and bookmark
        preAggValues = self._recordStore.getNextRecord()
        bookmark = self._recordStore.getBookmark()

      if preAggValues == ():  # means timeout error occurred
        if self._eofOnTimeout:
          preAggValues = None  # act as if we got EOF
        else:
          return preAggValues  # Timeout indicator

      self._logger.debug('Read source record #%d: %r',
                        self._recordStore.getNextRecordIdx()-1, preAggValues)

      # Perform aggregation
      (fieldValues, aggBookmark) = self._aggregator.next(preAggValues, bookmark)

      # Update the aggregated record bookmark if we got a real record back
      if fieldValues is not None:
        self._aggBookmark = aggBookmark

      # Reached EOF?
      if preAggValues is None and fieldValues is None:
        return None

      # Return it if we have a record
      if fieldValues is not None:
        break


    # Do we need to re-order the fields in the record?
    if self._needFieldsFiltering:
      values = []
      srcDict = dict(zip(self._recordStoreFieldNames, fieldValues))
      for name in self._streamFieldNames:
        values.append(srcDict[name])
      fieldValues = values


    # Write to debug output?
    if self._writer is not None:
      self._writer.appendRecord(fieldValues)

    self._recordCount += 1

    self._logger.debug('Returning aggregated record #%d from getNextRecord(): '
                      '%r. Bookmark: %r',
                      self._recordCount-1, fieldValues, self._aggBookmark)
    return fieldValues


  def getDataRowCount(self):
    """
    Iterates through stream to calculate total records after aggregation.
    This will alter the bookmark state.
    """
    inputRowCountAfterAggregation = 0
    while True:
      record = self.getNextRecord()
      if record is None:
        return inputRowCountAfterAggregation
      inputRowCountAfterAggregation += 1

      if inputRowCountAfterAggregation > 10000:
        raise RuntimeError('No end of datastream found.')


  def getNextRecordIdx(self):
    """
    :returns: the index of the record that will be read next from
              :meth:`getNextRecord`.
    """
    return self._recordCount


  def recordsExistAfter(self, bookmark):
    """
    :returns: True if there are records left after the  bookmark.
    """
    return self._recordStore.recordsExistAfter(bookmark)


  def getAggregationMonthsAndSeconds(self):
    """ Returns the aggregation period of the record stream as a dict
    containing 'months' and 'seconds'. The months is always an integer and
    seconds is a floating point. Only one is allowed to be non-zero at a
    time.

    Will return the aggregation period from this call. This call is
    used by the :meth:`nupic.data.record_stream.RecordStream.getNextRecordDict`
    method to assign a record number to a record given its timestamp and the
    aggregation interval.

    :returns: aggregationPeriod (as a dict) where:

              - ``months``: number of months in aggregation period
              - ``seconds``: number of seconds in aggregation period
                (as a float)
    """
    return self._aggMonthsAndSeconds


<<<<<<< HEAD
  def appendRecord(self, record):
    raise RuntimeError("Not implemented in StreamReader")


  def appendRecords(self, records, progressCB=None):
=======
  def appendRecord(self, record, inputRef=None):
    raise RuntimeError("Not implemented in StreamReader")


  def appendRecords(self, records, inputRef=None, progressCB=None):
>>>>>>> 9690f5ee
    raise RuntimeError("Not implemented in StreamReader")


  def seekFromEnd(self, numRecords):
    raise RuntimeError("Not implemented in StreamReader")


  def getFieldNames(self):
    """
    Returns all fields in all inputs (list of plain names).

    .. note:: currently, only one input is supported
    """
    return [f.name for f in self._streamFields]


  def getFields(self):
    """
    :returns: a sequence of :class:`nupic.data.fieldmeta.FieldMetaInfo` for each
              field in the stream.
    """
    return self._streamFields


  def getBookmark(self):
    """
    :returns: a bookmark to the current position
    """
    return self._aggBookmark


  def clearStats(self):
    """ Resets stats collected so far.
    """
    self._recordStore.clearStats()


  def getStats(self):
    """
    TODO: This method needs to be enhanced to get the stats on the *aggregated*
    records.

    :returns: stats (like min and max values of the fields).
    """

    # The record store returns a dict of stats, each value in this dict is
    #  a list with one item per field of the record store
    #         {
    #           'min' : [f1_min, f2_min, f3_min],
    #           'max' : [f1_max, f2_max, f3_max]
    #         }
    recordStoreStats = self._recordStore.getStats()

    # We need to convert each item to represent the fields of the *stream*
    streamStats = dict()
    for (key, values) in recordStoreStats.items():
      fieldStats = dict(zip(self._recordStoreFieldNames, values))
      streamValues = []
      for name in self._streamFieldNames:
        streamValues.append(fieldStats[name])
      streamStats[key] = streamValues

    return streamStats


  def getError(self):
    """
    :returns: errors saved in the stream.
    """
    return self._recordStore.getError()


  def setError(self, error):
    """ Saves specified error in the stream.

    :param error: to save
    """
    self._recordStore.setError(error)


  def isCompleted(self):
    """
    :returns: True if all records have been read.
    """
    return self._recordStore.isCompleted()


  def setCompleted(self, completed=True):
    """
    Marks the stream completed (True or False)

    :param completed: (bool) is completed or not
    """
    # CSV file is always considered completed, nothing to do
    self._recordStore.setCompleted(completed)


  def setTimeout(self, timeout):
    """Set the read timeout.

    :param timeout: (float or int) timeout length
    """
    self._recordStore.setTimeout(timeout)


  def flush(self):
    raise RuntimeError("Not implemented in StreamReader")

<|MERGE_RESOLUTION|>--- conflicted
+++ resolved
@@ -66,20 +66,12 @@
 
   This module parses the stream definition (as defined in
   ``/src/nupic/frameworks/opf/jsonschema/stream_def.json``), creates the
-<<<<<<< HEAD
-  :class:`~nupic.data.record_stream.RecordStreamIFace` for each source
-=======
   :class:`~nupic.data.record_stream.RecordStreamIface` for each source
->>>>>>> 9690f5ee
   ('stream' element) defined in the stream def, performs aggregation, and
   returns each record in the correct format according to the desired column
   names specified in the streamDef.
 
-<<<<<<< HEAD
-  This class implements the :class:`~nupic.data.record_stream.RecordStreamIFace`
-=======
   This class implements the :class:`~nupic.data.record_stream.RecordStreamIface`
->>>>>>> 9690f5ee
   interface and thus can be used in place of a raw record stream.
 
   This is an example streamDef:
@@ -431,19 +423,11 @@
     return self._aggMonthsAndSeconds
 
 
-<<<<<<< HEAD
   def appendRecord(self, record):
     raise RuntimeError("Not implemented in StreamReader")
 
 
   def appendRecords(self, records, progressCB=None):
-=======
-  def appendRecord(self, record, inputRef=None):
-    raise RuntimeError("Not implemented in StreamReader")
-
-
-  def appendRecords(self, records, inputRef=None, progressCB=None):
->>>>>>> 9690f5ee
     raise RuntimeError("Not implemented in StreamReader")
 
 
