--- conflicted
+++ resolved
@@ -38,11 +38,7 @@
   :param inferenceType: (:class:`nupic.frameworks.opf.opf_utils.InferenceType`)
   :param encoders: a dict of dicts, eventually sent to
          :meth:`~nupic.encoders.multi.MultiEncoder.addMultipleEncoders` (see
-<<<<<<< HEAD
-         there for details).
-=======
          docs of that method for param details).
->>>>>>> 3684bbd9
   """
 
   def __init__(self, inferenceType=InferenceType.TemporalNextStep,
