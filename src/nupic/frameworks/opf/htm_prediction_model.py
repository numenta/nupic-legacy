--- conflicted
+++ resolved
@@ -20,13 +20,8 @@
 # ----------------------------------------------------------------------
 
 """
-<<<<<<< HEAD
-Encapsulation of HTM network that implements the base :class:`Model` to perform
-temporal prediction.
-=======
 Encapsulation of HTM network that implements the base
 :class:`~nupic.frameworks.opf.model.Model` to perform temporal prediction.
->>>>>>> 3684bbd9
 """
 
 import copy
@@ -346,12 +341,6 @@
   @requireAnomalyModel
   def anomalyRemoveLabels(self, start, end, labelFilter):
     """
-<<<<<<< HEAD
-    Remove labels from the anomaly classifier within this model.
-
-    :param start: (int) index to start removing labels
-    :param end: (int) index to end removing labels
-=======
     Remove labels from the anomaly classifier within this model. Removes all
     records if ``labelFilter==None``, otherwise only removes the labels equal to
     ``labelFilter``.
@@ -359,7 +348,6 @@
     :param start: (int) index to start removing labels
     :param end: (int) index to end removing labels
     :param labelFilter: (string) If specified, only removes records that match
->>>>>>> 3684bbd9
     """
     self._getAnomalyClassifier().getSelf().removeLabels(start, end, labelFilter)
 
