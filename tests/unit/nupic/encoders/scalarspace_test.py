#!/usr/bin/env python
# ----------------------------------------------------------------------
# Numenta Platform for Intelligent Computing (NuPIC)
# Copyright (C) 2013, Numenta, Inc.  Unless you have an agreement
# with Numenta, Inc., for a separate license for this software code, the
# following terms and conditions apply:
#
# This program is free software: you can redistribute it and/or modify
# it under the terms of the GNU General Public License version 3 as
# published by the Free Software Foundation.
#
# This program is distributed in the hope that it will be useful,
# but WITHOUT ANY WARRANTY; without even the implied warranty of
# MERCHANTABILITY or FITNESS FOR A PARTICULAR PURPOSE.
# See the GNU General Public License for more details.
#
# You should have received a copy of the GNU General Public License
# along with this program.  If not, see http://www.gnu.org/licenses.
#
# http://numenta.org/licenses/
# ----------------------------------------------------------------------

"""Unit tests for scalar space encoder"""

import unittest2 as unittest

from nupic.encoders.scalarspace import ScalarSpaceEncoder, DeltaEncoder


#########################################################################
class ScalarSpaceEncoderTest(unittest.TestCase):
  '''Unit tests for ScalarSpaceEncoder class'''


  def testScalarSpaceEncoder(self):
    """scalar space encoder"""
    # use of forced=True is not recommended, but used in the example for readibility, see scalar.py
<<<<<<< HEAD
    sse = ScalarSpaceEncoder(w=21, minval=1, maxval=2, n=100, radius=1,
            resolution=1, name="SP1", verbosity=0, 
            space="delta")
    self.assertTrue(sse.isDelta())
    sse = ScalarSpaceEncoder(w=21, minval=1, maxval=2, n=100, radius=1,
            resolution=1, name="sp2", verbosity=0, 
            space="absolute")
    self.assertFalse(sse.isDelta())
=======
    sse = ScalarSpaceEncoder(1,1,2,False,2,1,1,None,0,False,"delta",
                             forced=True)
    self.assertTrue(isinstance(sse, DeltaEncoder))
    sse = ScalarSpaceEncoder(1,1,2,False,2,1,1,None,0,False,"absolute",
                             forced=True)
    self.assertFalse(isinstance(sse, DeltaEncoder))
>>>>>>> 399329c9

     
###########################################
if __name__ == '__main__':
  unittest.main()<|MERGE_RESOLUTION|>--- conflicted
+++ resolved
@@ -35,23 +35,14 @@
   def testScalarSpaceEncoder(self):
     """scalar space encoder"""
     # use of forced=True is not recommended, but used in the example for readibility, see scalar.py
-<<<<<<< HEAD
     sse = ScalarSpaceEncoder(w=21, minval=1, maxval=2, n=100, radius=1,
             resolution=1, name="SP1", verbosity=0, 
             space="delta")
-    self.assertTrue(sse.isDelta())
+    self.assertTrue(isinstance(sse, DeltaEncoder))
     sse = ScalarSpaceEncoder(w=21, minval=1, maxval=2, n=100, radius=1,
             resolution=1, name="sp2", verbosity=0, 
             space="absolute")
-    self.assertFalse(sse.isDelta())
-=======
-    sse = ScalarSpaceEncoder(1,1,2,False,2,1,1,None,0,False,"delta",
-                             forced=True)
-    self.assertTrue(isinstance(sse, DeltaEncoder))
-    sse = ScalarSpaceEncoder(1,1,2,False,2,1,1,None,0,False,"absolute",
-                             forced=True)
     self.assertFalse(isinstance(sse, DeltaEncoder))
->>>>>>> 399329c9
 
      
 ###########################################
