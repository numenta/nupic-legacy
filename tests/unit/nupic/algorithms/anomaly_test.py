#!/usr/bin/env python
# ----------------------------------------------------------------------
# Numenta Platform for Intelligent Computing (NuPIC)
# Copyright (C) 2014, Numenta, Inc.  Unless you have purchased from
# Numenta, Inc. a separate commercial license for this software code, the
# following terms and conditions apply:
#
# This program is free software: you can redistribute it and/or modify
# it under the terms of the GNU General Public License version 3 as
# published by the Free Software Foundation.
#
# This program is distributed in the hope that it will be useful,
# but WITHOUT ANY WARRANTY; without even the implied warranty of
# MERCHANTABILITY or FITNESS FOR A PARTICULAR PURPOSE.
# See the GNU General Public License for more details.
#
# You should have received a copy of the GNU General Public License
# along with this program.  If not, see http://www.gnu.org/licenses.
#
# http://numenta.org/licenses/
# ----------------------------------------------------------------------

"""Tests for anomaly-related algorithms."""

import unittest

from numpy import array
import pickle

from nupic.algorithms import anomaly
from nupic.algorithms.anomaly import Anomaly

class AnomalyTest(unittest.TestCase):
  """Tests for anomaly score functions and classes."""


  def testComputeRawAnomalyScoreNoActiveOrPredicted(self):
    score = anomaly.computeRawAnomalyScore(array([]), array([]))
    self.assertAlmostEqual(score, 0.0)


  def testComputeRawAnomalyScoreNoActive(self):
    score = anomaly.computeRawAnomalyScore(array([]), array([3, 5]))
    self.assertAlmostEqual(score, 0.0)


  def testComputeRawAnomalyScorePerfectMatch(self):
    score = anomaly.computeRawAnomalyScore(array([3, 5, 7]), array([3, 5, 7]))
    self.assertAlmostEqual(score, 0.0)


  def testComputeRawAnomalyScoreNoMatch(self):
    score = anomaly.computeRawAnomalyScore(array([2, 4, 6]), array([3, 5, 7]))
    self.assertAlmostEqual(score, 1.0)


  def testComputeRawAnomalyScorePartialMatch(self):
    score = anomaly.computeRawAnomalyScore(array([2, 3, 6]), array([3, 5, 7]))
    self.assertAlmostEqual(score, 2.0 / 3.0)


  def testComputeAnomalyScoreNoActiveOrPredicted(self):
    anomalyComputer = anomaly.Anomaly()
    score = anomalyComputer.compute(array([]), array([]))
    self.assertAlmostEqual(score, 0.0)


  def testComputeAnomalyScoreNoActive(self):
    anomalyComputer = anomaly.Anomaly()
    score = anomalyComputer.compute(array([]), array([3, 5]))
    self.assertAlmostEqual(score, 0.0)


  def testComputeAnomalyScorePerfectMatch(self):
    anomalyComputer = anomaly.Anomaly()
    score = anomalyComputer.compute(array([3, 5, 7]), array([3, 5, 7]))
    self.assertAlmostEqual(score, 0.0)


  def testComputeAnomalyScoreNoMatch(self):
    anomalyComputer = anomaly.Anomaly()
    score = anomalyComputer.compute(array([2, 4, 6]), array([3, 5, 7]))
    self.assertAlmostEqual(score, 1.0)


  def testComputeAnomalyScorePartialMatch(self):
    anomalyComputer = anomaly.Anomaly()
    score = anomalyComputer.compute(array([2, 3, 6]), array([3, 5, 7]))
    self.assertAlmostEqual(score, 2.0 / 3.0)


  def testAnomalyCumulative(self):
    """Test cumulative anomaly scores."""
    anomalyComputer = anomaly.Anomaly(slidingWindowSize=3)
    predicted = (array([1, 2, 6]), array([1, 2, 6]), array([1, 2, 6]),
                 array([1, 2, 6]), array([1, 2, 6]), array([1, 2, 6]),
                 array([1, 2, 6]), array([1, 2, 6]), array([1, 2, 6]))
    actual = (array([1, 2, 6]), array([1, 2, 6]), array([1, 4, 6]),
              array([10, 11, 6]), array([10, 11, 12]), array([10, 11, 12]),
              array([10, 11, 12]), array([1, 2, 6]), array([1, 2, 6]))
    anomalyExpected = (0.0, 0.0, 1.0/9.0, 3.0/9.0, 2.0/3.0, 8.0/9.0, 1.0,
                       2.0/3.0, 1.0/3.0)

    for act, pred, expected in zip(actual, predicted, anomalyExpected):
      score = anomalyComputer.compute(act, pred)
      self.assertAlmostEqual(
          score, expected, places=5,
          msg="Anomaly score of %f doesn't match expected of %f" % (
              score, expected))


  def testComputeAnomalySelectModePure(self):
    """Anomaly with selected mode (pure) """
    anomalyComputer = anomaly.Anomaly(mode=anomaly.Anomaly.MODE_PURE)
    score = anomalyComputer.compute(array([2, 3, 6]), array([3, 5, 7]))
    self.assertAlmostEqual(score, 2.0 / 3.0)


<<<<<<< HEAD
  def testComputeAnomalySelectModeLikelihood(self):
    """Anomaly with selected mode (likelihood) """
    anomalyComputer = anomaly.Anomaly(mode=anomaly.Anomaly.MODE_LIKELIHOOD)
    score = anomalyComputer.compute(array([2, 3, 6]), array([3, 5, 7]), "someRawInput")
    self.assertAlmostEqual(score, 0.5) 


  def testComputeAnomalySelectModeWeighted(self):
    """Anomaly with selected mode (weighted) """
    anomalyComputer = anomaly.Anomaly(mode=anomaly.Anomaly.MODE_WEIGHTED)
    score = anomalyComputer.compute(array([2, 3, 6]), array([3, 5, 7]), "someRawInput")
    self.assertAlmostEqual(score, 1/3.0)


  def testComputeAnomalyEmpty(self):
    """Anomaly called with empty params """
    score = anomaly.computeRawAnomalyScore(array([]), array([]))
    self.assertEqual(score, 0)


  def testComputeAnomalySelectModeCustom(self):
    """Anomaly using custom compute() function"""
    def dummyCompute(active, pred, inputVal, timestamp):
      return 0.1337
    anomalyComputer = anomaly.Anomaly(mode="custom", customComputeFn=dummyCompute)
    score = anomalyComputer.compute(array([0, 0, 0]), array([0, 0, 0]))
    self.assertEqual(score, 0.1337)


=======
>>>>>>> 703d8d3c
  def testSerialization(self):
    """serialization using pickle"""
    # instances to test
    aDef = Anomaly()
    aLike = Anomaly(mode=Anomaly.MODE_LIKELIHOOD)
    aWeig = Anomaly(mode=Anomaly.MODE_WEIGHTED)
<<<<<<< HEAD
    aCust = Anomaly(mode=Anomaly.MODE_CUSTOM, customComputeFn=sum)
    inst = [aDef, aLike, aWeig, aCust]
=======
    # test anomaly with all whistles (MovingAverage, Likelihood, ...)
    aAll = Anomaly(mode=Anomaly.MODE_LIKELIHOOD, slidingWindowSize=5)
    inst = [aDef, aLike, aWeig, aAll] 
>>>>>>> 703d8d3c

    for a in inst:
      try:
        stored = pickle.dumps(a)
        restored = pickle.loads(stored)
      except ValueError as e:
        if a == aCust:
          continue # ok, known - not yet implemented
        else:
          raise e
      self.assertEqual(a, restored, "%s\nvs\n%s" % (a, restored))


  def testEquals(self):
    an = Anomaly()
    anP = Anomaly()
    self.assertEqual(an, anP, "default constructors equal")

    anN = Anomaly(mode=Anomaly.MODE_LIKELIHOOD)
    self.assertNotEqual(an, anN)
    an = Anomaly(mode=Anomaly.MODE_LIKELIHOOD)
    self.assertEqual(an, anN)

    an = Anomaly(slidingWindowSize=5, mode=Anomaly.MODE_WEIGHTED, binaryAnomalyThreshold=0.9)
    anP = Anomaly(slidingWindowSize=5, mode=Anomaly.MODE_WEIGHTED, binaryAnomalyThreshold=0.9)
    anN = Anomaly(slidingWindowSize=4, mode=Anomaly.MODE_WEIGHTED, binaryAnomalyThreshold=0.9)
    self.assertEqual(an, anP)
    self.assertNotEqual(an, anN)
    anN = Anomaly(slidingWindowSize=5, mode=Anomaly.MODE_WEIGHTED, binaryAnomalyThreshold=0.5)
    self.assertNotEqual(an, anN)

    

if __name__ == "__main__":
  unittest.main()<|MERGE_RESOLUTION|>--- conflicted
+++ resolved
@@ -116,7 +116,6 @@
     self.assertAlmostEqual(score, 2.0 / 3.0)
 
 
-<<<<<<< HEAD
   def testComputeAnomalySelectModeLikelihood(self):
     """Anomaly with selected mode (likelihood) """
     anomalyComputer = anomaly.Anomaly(mode=anomaly.Anomaly.MODE_LIKELIHOOD)
@@ -146,22 +145,16 @@
     self.assertEqual(score, 0.1337)
 
 
-=======
->>>>>>> 703d8d3c
   def testSerialization(self):
     """serialization using pickle"""
     # instances to test
     aDef = Anomaly()
     aLike = Anomaly(mode=Anomaly.MODE_LIKELIHOOD)
     aWeig = Anomaly(mode=Anomaly.MODE_WEIGHTED)
-<<<<<<< HEAD
     aCust = Anomaly(mode=Anomaly.MODE_CUSTOM, customComputeFn=sum)
-    inst = [aDef, aLike, aWeig, aCust]
-=======
     # test anomaly with all whistles (MovingAverage, Likelihood, ...)
     aAll = Anomaly(mode=Anomaly.MODE_LIKELIHOOD, slidingWindowSize=5)
-    inst = [aDef, aLike, aWeig, aAll] 
->>>>>>> 703d8d3c
+    inst = [aDef, aLike, aWeig, aCust, aAll] 
 
     for a in inst:
       try:
