--- conflicted
+++ resolved
@@ -36,14 +36,9 @@
     it { should have_many(:milestones).dependent(:destroy) }
     it { should have_many(:users_projects).dependent(:destroy) }
     it { should have_many(:notes).dependent(:destroy) }
-<<<<<<< HEAD
-    it { should have_many(:snippets).dependent(:destroy) }
+    it { should have_many(:snippets).class_name('ProjectSnippet').dependent(:destroy) }
     it { should have_many(:deploy_keys_projects).dependent(:destroy) }
     it { should have_many(:deploy_keys) }
-=======
-    it { should have_many(:snippets).class_name('ProjectSnippet').dependent(:destroy) }
-    it { should have_many(:deploy_keys).dependent(:destroy) }
->>>>>>> e0af7cef
     it { should have_many(:hooks).dependent(:destroy) }
     it { should have_many(:protected_branches).dependent(:destroy) }
     it { should have_one(:forked_project_link).dependent(:destroy) }
