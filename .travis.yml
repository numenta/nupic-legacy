--- conflicted
+++ resolved
@@ -11,11 +11,7 @@
 env:
   global:
     - NUPIC=$TRAVIS_BUILD_DIR
-<<<<<<< HEAD
-    - NTA=$HOME/nta/eng
     - PATH=$TRAVIS_BUILD_DIR/python/bin:$PATH
-=======
->>>>>>> caf60b4d
 
   matrix:
     - CC=clang CXX=clang++
@@ -42,23 +38,14 @@
   # Workaround for multiprocessing.Queue SemLock error from run_opf_bechmarks_test.
   # See: https://github.com/travis-ci/travis-cookbooks/issues/155
   - "sudo rm -rf /dev/shm && sudo ln -s /run/shm /dev/shm"
-<<<<<<< HEAD
   # Install setuptools + pip
   - wget https://raw.github.com/pypa/pip/master/contrib/get-pip.py -O - | python > /dev/null
   # Install NuPIC python dependencies
   - pip install -q -r $NUPIC/external/common/requirements.txt --install-option="--prefix=$TRAVIS_BUILD_DIR/python"
-  - "mkdir -p $TRAVIS_BUILD_DIR/build/scripts"
-  - "cd $TRAVIS_BUILD_DIR/build/scripts"
   - "cmake --version"
   # Build NuPIC
-  - "PYTHON=$TRAVIS_BUILD_DIR/python/bin/python cmake $NUPIC -DPYTHON_LIBRARY=$TRAVIS_BUILD_DIR/python/lib/libpython$TRAVIS_PYTHON_VERSION.so -DPROJECT_BUILD_RELEASE_DIR:STRING=$NTA"
-  - "make -j3"
-  - "cd"
-=======
-  - pip install -q -r $NUPIC/external/common/requirements.txt
   - "cd $NUPIC"
   - "python setup.py build_ext install"
->>>>>>> caf60b4d
 
 script:
   - "cd $NUPIC/build/scripts"
