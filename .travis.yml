--- conflicted
+++ resolved
@@ -15,8 +15,6 @@
   global:
     - NUPIC=$TRAVIS_BUILD_DIR
     - PATH=$TRAVIS_BUILD_DIR/python/bin:$PATH
-    # Set the virtualenv activation location
-
   matrix:
     - PY_VER=2.7
     - PY_VER=2.6
@@ -31,12 +29,7 @@
 
 # Successful builds are archived and uploaded to S3 for regression testing.
 before_deploy:
-<<<<<<< HEAD
-  - ${TRAVIS_BUILD_DIR}/ci/before-deploy.sh
-=======
-  - cd ${TRAVIS_BUILD_DIR}
-  - python${PY_VER} setup.py bdist
->>>>>>> 8a08cef1
+  - ./ci/before-deploy.sh
 
 deploy:
   provider: s3
@@ -48,7 +41,7 @@
   local-dir: "dist"
   upload-dir: "numenta/nupic/${TRAVIS_COMMIT}"
   skip_cleanup: true
-  # Only deploy on master from one build job: linux, clang, python 2.7.
+  # Only deploy on master from one build job: linux, clang, python 2.7
   on:
     branch: master
     condition:
@@ -66,115 +59,17 @@
   webhooks: http://issues.numenta.org:8081/travis
 
 before_install:
-  # Runs an OS-specific script.
-  - cd ${TRAVIS_BUILD_DIR}
-  - ./ci/${TRAVIS_OS_NAME}-before-install.sh
-
-<<<<<<< HEAD
-  # Each OS needs to be activated differently.
-  - "if [ $TRAVIS_OS_NAME = 'linux' ]; then source bin/activate; fi"
-  - "if [ $TRAVIS_OS_NAME = 'osx' ]; then source nupic-darwin64/bin/activate; fi"
-
-  # Install NuPIC python dependencies after virtualenv activation on linux
-  - "if [ $TRAVIS_OS_NAME = 'linux' ]; then pip install -q -r $NUPIC/external/common/requirements.txt; fi"
-
+  - ./ci/linux-before-install.sh
 
 install:
-  - "mkdir -p $TRAVIS_BUILD_DIR/build/scripts"
-  - "cd $TRAVIS_BUILD_DIR/build/scripts"
-  # Verify cmake version.
-=======
-  # Get Darwin64 libs for OSX
-  - "if [ $TRAVIS_OS_NAME = 'osx' ]; then git clone https://github.com/numenta/nupic-darwin64.git; fi"
-  - "if [ $TRAVIS_OS_NAME = 'osx' ]; then (cd nupic-darwin64 && git reset --hard 6496136d3748f5f15eaf8e85e48c113d7447149b); fi"
-  - "if [ $TRAVIS_OS_NAME = 'osx' ]; then source nupic-darwin64/bin/activate; fi"
-  # Install cmake on OSX
-  - "if [ $TRAVIS_OS_NAME = 'osx' ]; then brew install cmake; fi"
-  # Install MySQL on OSX
-  - "if [ $TRAVIS_OS_NAME = 'osx' ]; then brew install mysql; fi"
-  - "if [ $TRAVIS_OS_NAME = 'osx' ]; then mysql.server start; fi"
-  # Prefix env with our user installation
-  - "if [ $TRAVIS_OS_NAME = 'osx' ]; then export PYTHONPATH=$PYTHONPATH:/Users/travis/Library/Python/$PY_VER/lib/python/site-packages; fi"
-
-  # Necessary Linux prep work
-  - "if [ $TRAVIS_OS_NAME = 'linux' ]; then sudo add-apt-repository -y ppa:fkrull/deadsnakes; fi"
-  - "if [ $TRAVIS_OS_NAME = 'linux' ]; then sudo apt-get update; fi"
-  # Install virtualenv
-  - "if [ $TRAVIS_OS_NAME = 'linux' ]; then sudo apt-get install python$PY_VER python$PY_VER-dev python-virtualenv; fi"
-  - "if [ $TRAVIS_OS_NAME = 'linux' ]; then sudo ls -laFh /usr/lib/libpython$PY_VER.so; fi"
-  # Execute virtualenv
-  - "if [ $TRAVIS_OS_NAME = 'linux' ]; then virtualenv --python=`which python$PY_VER` .; fi"
-  - "if [ $TRAVIS_OS_NAME = 'linux' ]; then source bin/activate; fi"
-  # Workaround for multiprocessing.Queue SemLock error from run_opf_bechmarks_test.
-  # See: https://github.com/travis-ci/travis-cookbooks/issues/155
-  - "if [ $TRAVIS_OS_NAME = 'linux' ]; then sudo rm -rf /dev/shm && sudo ln -s /run/shm /dev/shm; fi"
-  # Install NuPIC python dependencies
-  - "if [ $TRAVIS_OS_NAME = 'linux' ]; then travis_retry pip install -q -r $NUPIC/external/common/requirements.txt; fi"
-  # Prefix env with our user installation
-  - "if [ $TRAVIS_OS_NAME = 'linux' ]; then export PYTHONPATH=$PYTHONPATH:/home/travis/.local/lib/python$PY_VER/site-packages; fi"
-
-install:
-  # Verify cmake version
->>>>>>> 8a08cef1
-  - "cmake --version"
-  # Verify python version.
-  - "python --version"
-<<<<<<< HEAD
-  # Build NuPIC using the OS-specific script.
-  - ${TRAVIS_BUILD_DIR}/ci/${TRAVIS_OS_NAME}-install.sh
-  - "make -j3"
-  - "cd"
-=======
-  # Build NuPIC
-  - "cd $NUPIC"
-  - "python$PY_VER setup.py install --user"
-  # Show nupic installation folder by trying import nupic, if works, it prints the absolute path of nupic.__file__, which the installation folder itself.
-  - "python -c 'import sys;import os;import nupic;sys.stdout.write(os.path.abspath(os.path.join(nupic.__file__, \"../..\")))'"
->>>>>>> 8a08cef1
+  - ./ci/linux-install.sh
 
 script:
-  - "cd $TRAVIS_BUILD_DIR/build/scripts"
-  # Runs legacy binary Python tests.
-  - "make tests_pyhtm"
-<<<<<<< HEAD
-  # Runs all Python unit and integration tests.
-  - "make tests_run_all"
-  - "cd"
-
-  # run all example files
-  - ${TRAVIS_BUILD_DIR}/ci/run-examples.sh
-
-after_success:
-  - "if [ $TRAVIS_OS_NAME = 'linux' ] && [ $PY_VER = '2.7' ] && [ $CC = 'clang' ]; then ${TRAVIS_BUILD_DIR}/ci/report-coverage.sh; fi"
-=======
-  # Python unit tests and prep for coveralls reporting
-  - "make python_unit_tests"
-  - "mv ${TRAVIS_BUILD_DIR}/.coverage ${TRAVIS_BUILD_DIR}/.coverage_unit"
-  # Python integration tests and prep for coveralls reporting
-  - "make python_integration_tests"
-  - "mv ${TRAVIS_BUILD_DIR}/.coverage ${TRAVIS_BUILD_DIR}/.coverage_integration"
-
-  # run all example files
-  # examples/bindings
-  - "python$PY_VER $NUPIC/examples/bindings/sparse_matrix_how_to.py"
-# - "python $NUPIC/examples/bindings/svm_how_to.py" # tkinter missing in Travis build machine
-# - "python $NUPIC/examples/bindings/temporal_pooler_how_to.py" # tkinter too
-  # examples/opf (run at least 1 from each category)
-  - "python$PY_VER $NUPIC/scripts/run_opf_experiment.py $NUPIC/examples/opf/experiments/anomaly/spatial/2field_few_skewed/"
-  - "python$PY_VER $NUPIC/scripts/run_opf_experiment.py $NUPIC/examples/opf/experiments/anomaly/temporal/saw_200/"
-  - "python$PY_VER $NUPIC/scripts/run_opf_experiment.py $NUPIC/examples/opf/experiments/classification/category_TP_1/"
-  - "python$PY_VER $NUPIC/scripts/run_opf_experiment.py $NUPIC/examples/opf/experiments/missing_record/simple_0/"
-  - "python$PY_VER $NUPIC/scripts/run_opf_experiment.py $NUPIC/examples/opf/experiments/multistep/hotgym/"
-  - "python$PY_VER $NUPIC/scripts/run_opf_experiment.py $NUPIC/examples/opf/experiments/opfrunexperiment_test/simpleOPF/hotgym_1hr_agg/"
-            # opf/experiments/params - skip now
-  - "python$PY_VER $NUPIC/scripts/run_opf_experiment.py $NUPIC/examples/opf/experiments/spatial_classification/category_1/"
-    # examples/tp
-  - "python$PY_VER $NUPIC/examples/tp/hello_tp.py"
-  - "python$PY_VER $NUPIC/examples/tp/tp_test.py"
+  - ./ci/run-tests.sh
+  - ./ci/run-examples.sh
 
 after_success:
   - "if [ $TRAVIS_OS_NAME = 'linux' ] && [ $PY_VER = '2.7' ] && [ $CC = 'clang' ]; then pip install python-coveralls; fi"
   # Only publishing unit test coverage at this point.
   - "if [ $TRAVIS_OS_NAME = 'linux' ] && [ $PY_VER = '2.7' ] && [ $CC = 'clang' ]; then coveralls -i --data_file=.coverage_unit; fi"
-  # TODO: figure out how to publish integration test coverage as well.
->>>>>>> 8a08cef1
+  # TODO: figure out how to publish integration test coverage as well.