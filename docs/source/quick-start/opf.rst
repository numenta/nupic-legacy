--- conflicted
+++ resolved
@@ -49,18 +49,11 @@
 Notice that three semantic values are being encoded into the input space. The
 first is the scalar energy ``consumption`` value, which is being encoded with
 the :class:`.RandomDistributedScalarEncoder`. The next two values represent two
-<<<<<<< HEAD
-different aspects of time. The encoder called ``timestamp_timeOfDay`` encodes
-the time of day, while the ``timestamp_weekend`` encoder will output different
-representations for weekends vs weekdays. The :class:`.SPTMModel` will combine
-these encodings using the :class:`.MultiEncoder`.
-=======
 different aspects of time using the :class:`.DateEncoder`. The encoder called
 ``timestamp_timeOfDay`` encodes the time of day, while the ``timestamp_weekend``
 encoder will output different representations for weekends vs weekdays. The
-:class:`.CLAModel` will combine these encodings using the
+:class:`.SPTMModel` will combine these encodings using the
 :class:`.MultiEncoder`.
->>>>>>> a44de10d
 
     For details about encoding and how these encoders work, see the
     `HTM School <https://numenta.org/htm-school/>`_ episodes on encoders.
