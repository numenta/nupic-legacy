# Code documentation

## Usage
* Install `nupic` in dev mode: `python setup.py develop --user`
* Install dev dependencies: `pip install -r requirements-dev.txt --user`
* Build the docs by running: `make html`
* Or instead, to build the docs and watch for changes in the code and `.rst` files, run:
```
sphinx-autobuild  ${NUPIC}/docs/source  ${NUPIC}/docs/_build_html  \
    --watch ${NUPIC}/src  --poll  --open-browser
```

## Documentation status
List of NuPIC packages and their documentation status:
* `TODO`: Package doc needs to be reviewed and potentially converted to RST
* `OK`: Package RST doc reviewed and approved.

```
nupic
├── algorithms
<<<<<<< HEAD
│   ├── KNNClassifier.py [OK]
│   ├── anomaly.py [TODO]
│   ├── anomaly_likelihood.py [TODO]
│   ├── sdr_classifier.py [TODO]
│   └── sdr_classifier_factory.py [TODO]
=======
│   ├── CLAClassifier.py [TODO]
│   ├── KNNClassifier.py [TODO]
│   ├── anomaly.py [OK]
│   ├── anomaly_likelihood.py [OK]
│   ├── cla_classifier_diff.py [TODO]
│   ├── cla_classifier_factory.py [TODO]
│   ├── sdr_classifier.py [OK]
│   └── sdr_classifier_factory.py [OK]
>>>>>>> 3680b558
├── data
│   ├── CategoryFilter.py [TODO]
│   ├── aggregator.py [TODO]
│   ├── dictutils.py [TODO]
│   ├── fieldmeta.py [TODO]
│   ├── file_record_stream.py [TODO]
│   ├── filters.py [TODO]
│   ├── functionsource.py [TODO]
│   ├── generators
│   │   ├── anomalyzer.py [TODO]
│   │   ├── data_generator.py [TODO]
│   │   ├── distributions.py [TODO]
│   │   ├── pattern_machine.py [TODO]
│   │   └── sequence_machine.py [TODO]
│   ├── inference_shifter.py [TODO]
│   ├── joiner.py [TODO]
│   ├── jsonhelpers.py [TODO]
│   ├── record_stream.py [TODO]
│   ├── sorter.py [TODO]
│   ├── stats.py [TODO]
│   ├── stats_v2.py [TODO]
│   ├── stream_reader.py [TODO]
│   └── utils.py [TODO]
├── database
│   ├── ClientJobsDAO.py [TODO]
│   └── Connection.py [TODO]
├── datafiles
│   ├── extra
│   │   ├── firstOrder
│   │   │   └── raw
│   │   │       └── makeDataset.py [TODO]
│   │   ├── generated
│   │   │   ├── GenerateSampleData.py [TODO]
│   │   ├── gym
│   │   │   └── raw
│   │   │       └── makeDataset.py [TODO]
│   │   ├── hotgym
│   │   │   └── raw
│   │   │       └── makeDataset.py [TODO]
│   │   ├── regression
│   │   │   └── makeDataset.py [TODO]
│   │   ├── secondOrder
│   │   │   └── makeDataset.py [TODO]
├── encoders
│   ├── adaptivescalar.py [TODO]
│   ├── base.py [TODO]
│   ├── category.py [TODO]
│   ├── coordinate.py [TODO]
│   ├── date.py [TODO]
│   ├── delta.py [TODO]
│   ├── geospatial_coordinate.py [TODO]
│   ├── logenc.py [TODO]
│   ├── multi.py [TODO]
│   ├── pass_through_encoder.py [TODO]
│   ├── random_distributed_scalar.py [TODO]
│   ├── scalar.py [TODO]
│   ├── scalarspace.py [TODO]
│   ├── sdrcategory.py [TODO]
│   ├── sparse_pass_through_encoder.py [TODO]
│   └── utils.py [TODO]
├── frameworks
│   ├── opf
│   │   ├── clamodel.py [TODO]
│   │   ├── clamodel_classifier_helper.py [TODO]
│   │   ├── clamodelcallbacks.py [TODO]
│   │   ├── client.py [TODO]
│   │   ├── common_models
│   │   │   └── cluster_params.py [TODO]
│   │   ├── exceptions.py [TODO]
│   │   ├── expdescriptionapi.py [TODO]
│   │   ├── expdescriptionhelpers.py [TODO]
│   │   ├── experiment_runner.py [TODO]
│   │   ├── jsonschema
│   │   ├── metrics.py [TODO]
│   │   ├── model.py [TODO]
│   │   ├── modelcallbacks.py [TODO]
│   │   ├── modelfactory.py [TODO]
│   │   ├── opfbasicenvironment.py [TODO]
│   │   ├── opfenvironment.py [TODO]
│   │   ├── opfhelpers.py [TODO]
│   │   ├── opftaskdriver.py [TODO]
│   │   ├── opfutils.py [TODO]
│   │   ├── periodic.py [TODO]
│   │   ├── predictionmetricsmanager.py [TODO]
│   │   ├── previousvaluemodel.py [TODO]
│   │   ├── safe_interpreter.py [TODO]
│   │   └── two_gram_model.py [TODO]
│   └── viz
│       ├── dot_renderer.py [TODO]
│       ├── examples
│       │   └── visualize_network.py [TODO]
│       ├── graphviz_renderer.py [TODO]
│       ├── network_visualization.py [TODO]
│       └── networkx_renderer.py [TODO]
├── math
│   ├── cross.py [TODO]
│   ├── dist.py [TODO]
│   ├── logarithms.py [TODO]
│   ├── mvn.py [TODO]
│   ├── proposal.py [TODO]
│   ├── roc_utils.py [TODO]
│   ├── stats.py [TODO]
│   └── topology.py [TODO]
├── regions
│   ├── AnomalyLikelihoodRegion.py [TODO]
│   ├── AnomalyRegion.py [TODO]
│   ├── CLAClassifierRegion.py [TODO]
│   ├── KNNAnomalyClassifierRegion.py [TODO]
│   ├── KNNClassifierRegion.py [TODO]
│   ├── PluggableEncoderSensor.py [TODO]
│   ├── RecordSensor.py [TODO]
│   ├── RecordSensorFilters
│   │   ├── AddNoise.py [TODO]
│   │   └── ModifyFields.py [TODO]
│   ├── SDRClassifierRegion.py [TODO]
│   ├── SPRegion.py [TODO]
│   ├── SVMClassifierNode.py [TODO]
│   ├── Spec.py [TODO]
│   ├── TPRegion.py [TODO]
│   ├── TestRegion.py [TODO]
│   └─── UnimportableNode.py [TODO]
├── research
│   ├── TP.py [TODO]
│   ├── TP10X2.py [TODO]
│   ├── TP_shim.py [TODO]
│   ├── connections.py [TODO]
│   ├── fdrutilities.py [TODO]
│   ├── monitor_mixin
│   │   ├── metric.py [TODO]
│   │   ├── monitor_mixin_base.py [TODO]
│   │   ├── plot.py [TODO]
│   │   ├── temporal_memory_monitor_mixin.py [TODO]
│   │   └── trace.py [TODO]
│   ├── spatial_pooler.py [OK]
│   ├── temporal_memory.py [TODO]
│   ├── temporal_memory_shim.py [TODO]
│   └── utils.py [TODO]
├── serializable.py [TODO]
├── simple_server.py [TODO]
├── support
│   ├── configuration.py [TODO]
│   ├── configuration_base.py [TODO]
│   ├── configuration_custom.py [TODO]
│   ├── consoleprinter.py [TODO]
│   ├── datafiles.py [TODO]
│   ├── decorators.py [TODO]
│   ├── enum.py [TODO]
│   ├── exceptions.py [TODO]
│   ├── feature_groups.py [TODO]
│   ├── features.py [TODO]
│   ├── features_list.py [TODO]
│   ├── fshelpers.py [TODO]
│   ├── group_by.py [TODO]
│   ├── lockattributes.py [TODO]
│   ├── log_utils.py [TODO]
│   ├── loophelpers.py [TODO]
│   ├──.py [TODO]mysqlhelpers.py [TODO]
│   └── unittesthelpers
│       ├── abstract_temporal_memory_test.py [TODO]
│       ├── algorithm_test_helpers.py [TODO]
│       ├── test_framework_helpers.py [TODO]
│       └── testcasebase.py [TODO]
├── swarming
│   ├── DummyModelRunner.py [TODO]
│   ├── HypersearchV2.py [TODO]
│   ├── HypersearchWorker.py [TODO]
│   ├── ModelRunner.py [TODO]
│   ├── api.py [TODO]
│   ├── exp_generator
│   │   └── ExpGenerator.py [TODO]
│   ├── experimentutils.py [TODO]
│   ├── hypersearch
│   │   ├── ExtendedLogger.py [TODO]
│   │   ├── HsState.py [TODO]
│   │   ├── ModelTerminator.py [TODO]
│   │   ├── Particle.py [TODO]
│   │   ├── SwarmTerminator.py [TODO]
│   │   ├── errorcodes.py [TODO]
│   │   ├── object_json.py [TODO]
│   │   ├── permutation_helpers.py [TODO]
│   │   ├── regression.py [TODO]
│   │   └── support.py [TODO]
│   ├── jsonschema
│   ├── modelchooser.py [TODO]
│   ├── permutationhelpers.py [TODO]
│   ├── permutations_runner.py [TODO]
│   └── utils.py [TODO]
└── utils.py [TODO]

```<|MERGE_RESOLUTION|>--- conflicted
+++ resolved
@@ -18,22 +18,11 @@
 ```
 nupic
 ├── algorithms
-<<<<<<< HEAD
 │   ├── KNNClassifier.py [OK]
-│   ├── anomaly.py [TODO]
-│   ├── anomaly_likelihood.py [TODO]
-│   ├── sdr_classifier.py [TODO]
-│   └── sdr_classifier_factory.py [TODO]
-=======
-│   ├── CLAClassifier.py [TODO]
-│   ├── KNNClassifier.py [TODO]
 │   ├── anomaly.py [OK]
 │   ├── anomaly_likelihood.py [OK]
-│   ├── cla_classifier_diff.py [TODO]
-│   ├── cla_classifier_factory.py [TODO]
 │   ├── sdr_classifier.py [OK]
 │   └── sdr_classifier_factory.py [OK]
->>>>>>> 3680b558
 ├── data
 │   ├── CategoryFilter.py [TODO]
 │   ├── aggregator.py [TODO]
