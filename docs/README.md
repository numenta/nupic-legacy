--- conflicted
+++ resolved
@@ -14,10 +14,7 @@
 List of NuPIC packages and their documentation status:
 * `TODO`: Package doc needs to be reviewed and potentially converted to RST
 * `OK`: Package RST doc reviewed and approved.
-<<<<<<< HEAD
 * `DEFER`: Would be nice to document, but not necessary for 1.0
-=======
->>>>>>> 3680b558
 
 ```
 nupic
