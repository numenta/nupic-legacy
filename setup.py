--- conflicted
+++ resolved
@@ -15,7 +15,6 @@
 This file build and install the NuPIC binaries.
 """
 
-<<<<<<< HEAD
 class CustomBuild(build):
   def run(self):
     # Compile extensions before python modules to avoid that SWIG generated modules get out of the dist
@@ -44,20 +43,26 @@
 
     # Build and setup NuPIC
     os.chdir(self.repositoryDir)
+
     setuptools.setup(
       name="nupic",
       version=self.getVersion(),
       cmdclass={'build': CustomBuild, 'install': CustomInstall},
       packages=setuptools.find_packages(),
+      # A lot of this stuff may not be packaged properly, most of it was added in
+      # an effort to get a binary package prepared for nupic.regression testing
+      # on Travis-CI, but it wasn't done the right way. I'll be refactoring a lot
+      # of this for https://github.com/numenta/nupic/issues/408, so this will be
+      # changing soon. -- Matt
       package_data={
+        "nupic.support": ["nupic-default.xml",
+                          "nupic-logging.conf"],
         "nupic": ["README.md", "LICENSE.txt"],
         "nupic.data": ["*.json"],
         "nupic.frameworks.opf.exp_generator": ["*.json", "*.tpl"],
         "nupic.frameworks.opf.jsonschema": ["*.json"],
         "nupic.support.resources.images": ["*.png", "*.gif", "*.ico", "*.graffle"],
         "nupic.swarming.jsonschema": ["*.json"]},
-      data_files=[
-        ("", ["config/default/nupic-default.xml"])],
       include_package_data=True,
       ext_modules=self.getExtensionModules(),
       description="Numenta Platform for Intelligent Computing",
@@ -167,12 +172,8 @@
     """
     Get version from local file.
     """
-
-    version = None
     with open("VERSION", "r") as versionFile:
-      version = versionFile.read().strip()
-
-    return version
+      return versionFile.read().strip()
 
 
   def getExtensionModules(self):
@@ -608,145 +609,6 @@
       shutil.rmtree(destDir + "/" + dir, True)
       shutil.move(destDir + "/" + dirToUnpack + "/" + dir, destDir + "/" + dir)
     shutil.rmtree(destDir + "/" + dirToUnpack, True)
-=======
-repositoryDir = os.getcwd()
-
-
-# Read command line options looking for extra options for CMake and Make
-# For example, an user could type:
-#   python setup.py install make_options="-j3"
-# which will add "-j3" option to Make commandline
-cmakeOptions = ""
-makeOptions = "install"
-setupOptions = ""
-mustBuildExtensions = False
-for arg in sys.argv[:]:
-  if ("cmake_options" in arg) or ("make_options" in arg):
-    (option, _, rhs) = arg.partition("=")
-    if option == "--cmake_options":
-      cmakeOptions = rhs
-      sys.argv.remove(arg)
-    if option == "--make_options":
-      makeOptions = makeOptions + " " + rhs
-      sys.argv.remove(arg)
-  elif not "setup.py" in arg:
-    if ("build" in arg) or ("install" in arg):
-      mustBuildExtensions = True
-    setupOptions += arg + " "
-
-
-# Check if no option was passed, i.e. if "setup.py" is the only option
-# If True, "develop" is passed by default
-# This is useful when a developer wish build the project directly from an IDE
-if len(sys.argv) == 1:
-  print "No command passed. Using 'develop' as default command. Use " \
-        "'python setup.py --help' for more information."
-  sys.argv.append("develop")
-  mustBuildExtensions = True
-
-
-# Get version from local file.
-version = None
-with open("VERSION", "r") as versionFile:
-  version = versionFile.read().strip()
-
-
-def findPackages(repositoryDir):
-  """
-  Traverse nupic directory and create packages for each subdir containing a
-  __init__.py file
-  """
-  packages = []
-  for root, _, files in os.walk(repositoryDir + "/nupic"):
-    if "__init__.py" in files:
-      subdir = root.replace(repositoryDir + "/", "")
-      packages.append(subdir.replace("/", "."))
-  return packages
-
-
-def buildExtensionsNupic():
-  """
-  CMake-specific build operations
-  """
-
-  # Prepare directories to the CMake process
-  sourceDir = repositoryDir
-  buildScriptsDir = repositoryDir + "/build/scripts"
-  if os.path.exists(buildScriptsDir):
-    shutil.rmtree(buildScriptsDir)
-  os.makedirs(buildScriptsDir)
-  os.chdir(buildScriptsDir)
-
-  # Generate build files with CMake
-  returnCode = subprocess.call(
-    "cmake %s %s" % (sourceDir, cmakeOptions), shell=True
-  )
-  if returnCode != 0:
-    sys.exit("Unable to generate build scripts!")
-
-  # Build library with Make
-  returnCode = subprocess.call("make " + makeOptions, shell=True)
-  if returnCode != 0:
-    sys.exit("Unable to build the library!")
-
-
-def setupNupic():
-  """
-  Package setup operations
-  """
-
-  # Setup library
-  os.chdir(repositoryDir)
-  setup(
-    name = "nupic",
-    version = version,
-    packages = findPackages(repositoryDir),
-    # A lot of this stuff may not be packaged properly, most of it was added in
-    # an effort to get a binary package prepared for nupic.regression testing
-    # on Travis-CI, but it wasn't done the right way. I'll be refactoring a lot
-    # of this for https://github.com/numenta/nupic/issues/408, so this will be
-    # changing soon. -- Matt
-    package_data = {
-      "nupic.support": ["nupic-default.xml",
-                        "nupic-logging.conf"],
-      "nupic": ["README.md", "LICENSE.txt",
-                "CMakeLists.txt", "*.so", "*.dll", "*.dylib"],
-      "nupic.bindings": ["_*.so", "_*.dll"],
-      "nupic.data": ["*.json"],
-      "nupic.frameworks.opf.exp_generator": ["*.json", "*.tpl"],
-      "nupic.frameworks.opf.jsonschema": ["*.json"],
-      "nupic.support.resources.images": ["*.png", "*.gif",
-                                         "*.ico", "*.graffle"],
-      "nupic.swarming.jsonschema": ["*.json"]
-    },
-    data_files=[
-      ("", [
-        "CMakeLists.txt",
-        ]
-      )
-    ],
-    include_package_data = True,
-    description = "Numenta Platform for Intelligent Computing",
-    author="Numenta",
-    author_email="help@numenta.org",
-    url="https://github.com/numenta/nupic",
-    classifiers=[
-      "Programming Language :: Python",
-      "Programming Language :: Python :: 2",
-      "License :: OSI Approved :: GNU General Public License (GPL)",
-      "Operating System :: OS Independent",
-      "Development Status :: 5 - Production/Stable",
-      "Environment :: Console",
-      "Intended Audience :: Science/Research",
-      "Topic :: Scientific/Engineering :: Artificial Intelligence"
-    ],
-    long_description = """\
-NuPIC is a library that provides the building blocks for online prediction systems. The library contains the Cortical Learning Algorithm (CLA), but also the Online Prediction Framework (OPF) that allows clients to build prediction systems out of encoders, models, and metrics.
-
-For more information, see numenta.org or the NuPIC wiki (https://github.com/numenta/nupic/wiki).
-"""
-  )
->>>>>>> 420e9084
 
 
 if __name__ == '__main__':
