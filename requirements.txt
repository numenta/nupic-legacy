#See http://www.pip-installer.org/en/latest/requirements.html for details
asteval==0.9.1
coverage==3.7.1
mock==1.0.1
ordereddict==1.1
psutil==1.0.1
pytest==3.0.7
pytest-cov==2.5.0
pytest-xdist==1.16.0
python-dateutil==2.1
PyYAML==3.10
unittest2==0.5.1
validictory==0.9.1
PyMySQL==0.6.2
DBUtils==1.1
pyproj==1.9.3
prettytable==0.7.2

# When updating nupic.bindings, also update any shared dependencies to keep
# versions in sync.
<<<<<<< HEAD
nupic.bindings==0.6.2
numpy==1.11.2
=======
nupic.bindings==0.6.3
numpy==1.12.1
>>>>>>> 6d798f4b
<|MERGE_RESOLUTION|>--- conflicted
+++ resolved
@@ -18,10 +18,5 @@
 
 # When updating nupic.bindings, also update any shared dependencies to keep
 # versions in sync.
-<<<<<<< HEAD
-nupic.bindings==0.6.2
-numpy==1.11.2
-=======
 nupic.bindings==0.6.3
-numpy==1.12.1
->>>>>>> 6d798f4b
+numpy==1.12.1