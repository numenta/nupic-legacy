--- conflicted
+++ resolved
@@ -388,11 +388,8 @@
   foreman
   git
   gitolite!
-<<<<<<< HEAD
   grack!
-=======
   grape
->>>>>>> 84a3f8fc
   grit!
   haml-rails
   httparty
