GIT
  remote: https://github.com/bmabey/database_cleaner.git
  revision: f89c34300e114be99532f14c115b2799a3380ac6
  ref: f89c34300e114be99532f14c115b2799a3380ac6
  specs:
    database_cleaner (0.9.1)

GIT
  remote: https://github.com/ctran/annotate_models.git
  revision: be4e26825b521f0b2d86b181e2dff89901aa9b1e
  specs:
    annotate (2.6.0.beta1)
      activerecord (>= 2.3.0)
      rake (>= 0.8.7)

GIT
  remote: https://github.com/gitlabhq/grack.git
  revision: ba46f3b0845c6a09d488ae6abdce6ede37e227e8
  ref: ba46f3b0845c6a09d488ae6abdce6ede37e227e8
  specs:
    grack (1.0.0)
      rack (~> 1.4.1)

GIT
  remote: https://github.com/gitlabhq/grit.git
  revision: 7f35cb98ff17d534a07e3ce6ec3d580f67402837
  ref: 7f35cb98ff17d534a07e3ce6ec3d580f67402837
  specs:
    grit (2.5.0)
      diff-lcs (~> 1.1)
      mime-types (~> 1.15)
      posix-spawn (~> 0.3.6)

GIT
  remote: https://github.com/gitlabhq/grit_ext.git
  revision: 8e6afc2da821354774aa4d1ee8a1aa2082f84a3e
  ref: 8e6afc2da821354774aa4d1ee8a1aa2082f84a3e
  specs:
    grit_ext (0.6.1)
      charlock_holmes (~> 0.6.9)

GIT
  remote: https://github.com/gitlabhq/pygments.rb.git
  revision: db1da0343adf86b49bdc3add04d02d2e80438d38
  branch: master
  specs:
    pygments.rb (0.3.2)
      posix-spawn (~> 0.3.6)
      yajl-ruby (~> 1.1.0)

GIT
  remote: https://github.com/gitlabhq/raphael-rails.git
  revision: cb2c92a040b9b941a5f1aa1ea866cc26e944fe58
  specs:
    raphael-rails (2.1.0)

GIT
  remote: https://github.com/gitlabhq/resque.git
  revision: 9ef4700306dd946a3ac000612428967ce0c32213
  ref: 9ef4700306dd946a3ac000612428967ce0c32213
  specs:
    resque (2.0.0.pre.1)
      json
      redis-namespace (~> 1.0)
      sinatra (>= 0.9.2)
      vegas (~> 0.1.2)

GIT
  remote: https://github.com/jonleighton/poltergeist.git
  revision: 5c2e092001074a8cf09f332d3714e9ba150bc8ca
  ref: 5c2e092001074a8cf09f332d3714e9ba150bc8ca
  specs:
    poltergeist (1.0.2)
      capybara (~> 1.1)
      childprocess (~> 0.3)
      faye-websocket (~> 0.4, >= 0.4.4)
      http_parser.rb (~> 0.5.3)
      multi_json (~> 1.0)

GEM
  remote: http://rubygems.org/
  specs:
    actionmailer (3.2.10)
      actionpack (= 3.2.10)
      mail (~> 2.4.4)
    actionpack (3.2.10)
      activemodel (= 3.2.10)
      activesupport (= 3.2.10)
      builder (~> 3.0.0)
      erubis (~> 2.7.0)
      journey (~> 1.0.4)
      rack (~> 1.4.0)
      rack-cache (~> 1.2)
      rack-test (~> 0.6.1)
      sprockets (~> 2.2.1)
    activemodel (3.2.10)
      activesupport (= 3.2.10)
      builder (~> 3.0.0)
    activerecord (3.2.10)
      activemodel (= 3.2.10)
      activesupport (= 3.2.10)
      arel (~> 3.0.2)
      tzinfo (~> 0.3.29)
    activeresource (3.2.10)
      activemodel (= 3.2.10)
      activesupport (= 3.2.10)
    activesupport (3.2.10)
      i18n (~> 0.6)
      multi_json (~> 1.0)
    acts-as-taggable-on (2.3.3)
      rails (~> 3.0)
    addressable (2.3.2)
    arel (3.0.2)
    awesome_print (1.1.0)
    backports (2.6.5)
    bcrypt-ruby (3.0.1)
    better_errors (0.3.2)
      coderay (>= 1.0.0)
      erubis (>= 2.7.0)
    binding_of_caller (0.6.8)
    blankslate (3.1.2)
    bootstrap-sass (2.2.1.1)
      sass (~> 3.2)
    builder (3.0.4)
    capybara (1.1.3)
      mime-types (>= 1.16)
      nokogiri (>= 1.3.3)
      rack (>= 1.0.0)
      rack-test (>= 0.5.4)
      selenium-webdriver (~> 2.0)
      xpath (~> 0.1.4)
    carrierwave (0.7.1)
      activemodel (>= 3.2.0)
      activesupport (>= 3.2.0)
    charlock_holmes (0.6.9)
    childprocess (0.3.6)
      ffi (~> 1.0, >= 1.0.6)
    chosen-rails (0.9.8)
      railties (~> 3.0)
      thor (~> 0.14)
    code_analyzer (0.3.1)
      sexp_processor
    coderay (1.0.8)
    coffee-rails (3.2.2)
      coffee-script (>= 2.2.0)
      railties (~> 3.2.0)
    coffee-script (2.2.0)
      coffee-script-source
      execjs
    coffee-script-source (1.4.0)
    colored (1.2)
    colorize (0.5.8)
    crack (0.3.1)
    daemons (1.1.9)
    devise (2.1.2)
      bcrypt-ruby (~> 3.0)
      orm_adapter (~> 0.1)
      railties (~> 3.1)
      warden (~> 1.2.1)
    diff-lcs (1.1.3)
    draper (0.18.0)
      actionpack (~> 3.2)
      activesupport (~> 3.2)
    email_spec (1.4.0)
      launchy (~> 2.1)
      mail (~> 2.2)
    erubis (2.7.0)
    escape_utils (0.2.4)
    eventmachine (1.0.0)
    execjs (1.4.0)
      multi_json (~> 1.0)
    factory_girl (4.1.0)
      activesupport (>= 3.0.0)
    factory_girl_rails (4.1.0)
      factory_girl (~> 4.1.0)
      railties (>= 3.0.0)
    faraday (0.8.4)
      multipart-post (~> 1.1)
    faye-websocket (0.4.6)
      eventmachine (>= 0.12.0)
    ffaker (1.15.0)
    ffi (1.1.5)
    font-awesome-sass-rails (2.0.0.0)
      railties (>= 3.1.1)
      sass-rails (>= 3.1.1)
    foreman (0.60.2)
      thor (>= 0.13.6)
    gemoji (1.2.1)
    gherkin-ruby (0.2.1)
    git (1.2.5)
    github-linguist (2.3.4)
      charlock_holmes (~> 0.6.6)
      escape_utils (~> 0.2.3)
      mime-types (~> 1.19)
      pygments.rb (>= 0.2.13)
    github-markup (0.7.4)
    gitlab_meta (4.0)
    gitlab_omniauth-ldap (1.0.2)
      net-ldap (~> 0.2.2)
      omniauth (~> 1.0)
      pyu-ruby-sasl (~> 0.0.3.1)
      rubyntlm (~> 0.1.1)
    gitlab_yaml_db (1.0.0)
    gitolite (1.1.0)
      gratr19 (~> 0.4.4.1)
      grit (~> 2.5.0)
      hashery (~> 1.5.0)
    grape (0.2.2)
      activesupport
      hashie (~> 1.2)
      multi_json (>= 1.3.2)
      multi_xml
      rack
      rack-accept
      rack-mount
      virtus
    gratr19 (0.4.4.1)
    growl (1.0.3)
    guard (1.5.4)
      listen (>= 0.4.2)
      lumberjack (>= 1.0.2)
      pry (>= 0.9.10)
      thor (>= 0.14.6)
    guard-rspec (2.1.2)
      guard (>= 1.1)
      rspec (~> 2.11)
    guard-spinach (0.0.2)
      guard (>= 1.1)
      spinach
    haml (3.1.7)
    haml-rails (0.3.5)
      actionpack (>= 3.1, < 4.1)
      activesupport (>= 3.1, < 4.1)
      haml (~> 3.1)
      railties (>= 3.1, < 4.1)
    hashery (1.5.0)
      blankslate
    hashie (1.2.0)
    hike (1.2.1)
    http_parser.rb (0.5.3)
    httparty (0.9.0)
      multi_json (~> 1.0)
      multi_xml
    httpauth (0.2.0)
    i18n (0.6.1)
    journey (1.0.4)
    jquery-atwho-rails (0.1.7)
    jquery-rails (2.1.3)
      railties (>= 3.1.0, < 5.0)
      thor (~> 0.14)
    jquery-ui-rails (2.0.2)
      jquery-rails
      railties (>= 3.1.0)
    json (1.7.6)
    jwt (0.1.5)
      multi_json (>= 1.0)
    kaminari (0.14.1)
      actionpack (>= 3.0.0)
      activesupport (>= 3.0.0)
    kgio (2.7.4)
    launchy (2.1.2)
      addressable (~> 2.3)
    letter_opener (1.0.0)
      launchy (>= 2.0.4)
    libv8 (3.3.10.4)
    libwebsocket (0.1.6)
      websocket
    listen (0.5.3)
    lumberjack (1.0.2)
    mail (2.4.4)
      i18n (>= 0.4.0)
      mime-types (~> 1.16)
      treetop (~> 1.4.8)
    method_source (0.8.1)
    mime-types (1.19)
    modernizr (2.6.2)
      sprockets (~> 2.0)
    multi_json (1.5.0)
    multi_xml (0.5.1)
    multipart-post (1.1.5)
    mysql2 (0.3.11)
    net-ldap (0.2.2)
    nokogiri (1.5.5)
    oauth (0.4.7)
    oauth2 (0.8.0)
      faraday (~> 0.8)
      httpauth (~> 0.1)
      jwt (~> 0.1.4)
      multi_json (~> 1.0)
      rack (~> 1.2)
    omniauth (1.1.1)
      hashie (~> 1.2)
      rack
    omniauth-github (1.0.3)
      omniauth (~> 1.0)
      omniauth-oauth2 (~> 1.1)
    omniauth-google-oauth2 (0.1.13)
      omniauth (~> 1.0)
      omniauth-oauth2
    omniauth-oauth (1.0.1)
      oauth
      omniauth (~> 1.0)
    omniauth-oauth2 (1.1.1)
      oauth2 (~> 0.8.0)
      omniauth (~> 1.0)
    omniauth-twitter (0.0.14)
      multi_json (~> 1.3)
      omniauth-oauth (~> 1.0)
    orm_adapter (0.4.0)
    pg (0.14.1)
    polyglot (0.3.3)
    posix-spawn (0.3.6)
    progressbar (0.12.0)
    pry (0.9.10)
      coderay (~> 1.0.5)
      method_source (~> 0.8)
      slop (~> 3.3.1)
    pyu-ruby-sasl (0.0.3.3)
    quiet_assets (1.0.1)
      railties (~> 3.1)
    rack (1.4.1)
    rack-accept (0.4.5)
      rack (>= 0.4)
    rack-cache (1.2)
      rack (>= 0.4)
    rack-mini-profiler (0.1.23)
      rack (>= 1.1.3)
    rack-mount (0.8.3)
      rack (>= 1.0.0)
    rack-protection (1.3.2)
      rack
    rack-ssl (1.3.2)
      rack
    rack-test (0.6.2)
      rack (>= 1.0)
    rails (3.2.10)
      actionmailer (= 3.2.10)
      actionpack (= 3.2.10)
      activerecord (= 3.2.10)
      activeresource (= 3.2.10)
      activesupport (= 3.2.10)
      bundler (~> 1.0)
      railties (= 3.2.10)
    rails-dev-tweaks (0.6.1)
      actionpack (~> 3.1)
      railties (~> 3.1)
    rails_best_practices (1.13.2)
      activesupport
      awesome_print
      code_analyzer
      colored
      erubis
      i18n
      progressbar
    railties (3.2.10)
      actionpack (= 3.2.10)
      activesupport (= 3.2.10)
      rack-ssl (~> 1.3.2)
      rake (>= 0.8.7)
      rdoc (~> 3.4)
      thor (>= 0.14.6, < 2.0)
    raindrops (0.10.0)
<<<<<<< HEAD
    rake (10.0.3)
    raphael-rails (1.5.2)
=======
    rake (10.0.1)
>>>>>>> 47bb945c
    rb-fsevent (0.9.2)
    rb-inotify (0.8.8)
      ffi (>= 0.5.0)
    rdoc (3.12)
      json (~> 1.4)
    redcarpet (2.2.2)
    redis (3.0.2)
    redis-namespace (1.2.1)
      redis (~> 3.0.0)
    resque_mailer (2.1.0)
      actionmailer (~> 3.0)
    resque_spec (0.12.5)
      resque (>= 1.19.0)
      rspec (>= 2.5.0)
    rspec (2.12.0)
      rspec-core (~> 2.12.0)
      rspec-expectations (~> 2.12.0)
      rspec-mocks (~> 2.12.0)
    rspec-core (2.12.0)
    rspec-expectations (2.12.0)
      diff-lcs (~> 1.1.3)
    rspec-mocks (2.12.0)
    rspec-rails (2.12.0)
      actionpack (>= 3.0)
      activesupport (>= 3.0)
      railties (>= 3.0)
      rspec-core (~> 2.12.0)
      rspec-expectations (~> 2.12.0)
      rspec-mocks (~> 2.12.0)
    rubyntlm (0.1.1)
    rubyzip (0.9.9)
    sass (3.2.3)
    sass-rails (3.2.5)
      railties (~> 3.2.0)
      sass (>= 3.1.10)
      tilt (~> 1.3)
    sdoc (0.3.20)
      json (>= 1.1.3)
      rdoc (~> 3.10)
    seed-fu (2.2.0)
      activerecord (~> 3.1)
      activesupport (~> 3.1)
    selenium-webdriver (2.26.0)
      childprocess (>= 0.2.5)
      libwebsocket (~> 0.1.3)
      multi_json (~> 1.0)
      rubyzip
    settingslogic (2.0.8)
    sexp_processor (4.1.3)
    shoulda-matchers (1.3.0)
      activesupport (>= 3.0.0)
    simplecov (0.7.1)
      multi_json (~> 1.0)
      simplecov-html (~> 0.7.1)
    simplecov-html (0.7.1)
    sinatra (1.3.3)
      rack (~> 1.3, >= 1.3.6)
      rack-protection (~> 1.2)
      tilt (~> 1.3, >= 1.3.3)
    six (0.2.0)
    slop (3.3.3)
    spinach (0.5.2)
      colorize
      gherkin-ruby (~> 0.2.0)
    spinach-rails (0.1.8)
      capybara (~> 1)
      railties (>= 3)
      spinach (>= 0.4)
    sprockets (2.2.2)
      hike (~> 1.2)
      multi_json (~> 1.0)
      rack (~> 1.0)
      tilt (~> 1.1, != 1.3.0)
    stamp (0.3.0)
    test_after_commit (0.0.1)
    therubyracer (0.10.2)
      libv8 (~> 3.3.10)
    thin (1.5.0)
      daemons (>= 1.0.9)
      eventmachine (>= 0.12.6)
      rack (>= 1.0.0)
    thor (0.16.0)
    tilt (1.3.3)
    treetop (1.4.12)
      polyglot
      polyglot (>= 0.3.1)
    tzinfo (0.3.35)
    uglifier (1.3.0)
      execjs (>= 0.3.0)
      multi_json (~> 1.0, >= 1.0.2)
    unicorn (4.4.0)
      kgio (~> 2.6)
      rack
      raindrops (~> 0.7)
    vegas (0.1.11)
      rack (>= 1.0.0)
    virtus (0.5.2)
      backports (~> 2.6.1)
    warden (1.2.1)
      rack (>= 1.0)
    webmock (1.9.0)
      addressable (>= 2.2.7)
      crack (>= 0.1.7)
    websocket (1.0.2)
    xpath (0.1.4)
      nokogiri (~> 1.3)
    yajl-ruby (1.1.0)

PLATFORMS
  ruby

DEPENDENCIES
  acts-as-taggable-on (= 2.3.3)
  annotate!
  awesome_print
  better_errors
  binding_of_caller
  bootstrap-sass (= 2.2.1.1)
  capybara
  carrierwave (~> 0.7.1)
  chosen-rails (= 0.9.8)
  coffee-rails (~> 3.2.2)
  colored
  database_cleaner!
  devise (~> 2.1.0)
  draper (~> 0.18.0)
  email_spec
  factory_girl_rails
  ffaker
  font-awesome-sass-rails (~> 2.0.0)
  foreman
  gemoji (~> 1.2.1)
  git
  github-linguist (~> 2.3.4)
  github-markup (~> 0.7.4)
  gitlab_meta (= 4.0)
  gitlab_omniauth-ldap (= 1.0.2)
  gitlab_yaml_db (= 1.0.0)
  gitolite (= 1.1.0)
  grack!
  grape (~> 0.2.1)
  grit!
  grit_ext!
  growl
  guard-rspec
  guard-spinach
  haml-rails (~> 0.3.5)
  httparty
  jquery-atwho-rails (= 0.1.7)
  jquery-rails (= 2.1.3)
  jquery-ui-rails (= 2.0.2)
  kaminari (~> 0.14.1)
  launchy
  letter_opener
  modernizr (= 2.6.2)
  mysql2
  omniauth (~> 1.1.1)
  omniauth-github
  omniauth-google-oauth2
  omniauth-twitter
  pg
  poltergeist!
  pry
  pygments.rb!
  quiet_assets (~> 1.0.1)
  rack-mini-profiler
  rails (= 3.2.10)
  rails-dev-tweaks
<<<<<<< HEAD
  rails_best_practices
  raphael-rails (= 1.5.2)
=======
  raphael-rails!
>>>>>>> 47bb945c
  rb-fsevent
  rb-inotify
  redcarpet (~> 2.2.2)
  resque!
  resque_mailer
  resque_spec
  rspec-rails
  sass-rails (~> 3.2.5)
  sdoc
  seed-fu
  settingslogic
  shoulda-matchers (= 1.3.0)
  simplecov
  six
  spinach-rails
  stamp
  test_after_commit
  therubyracer
  thin (~> 1.5.0)
  uglifier (~> 1.3.0)
  unicorn (~> 4.4.0)
  webmock<|MERGE_RESOLUTION|>--- conflicted
+++ resolved
@@ -360,12 +360,7 @@
       rdoc (~> 3.4)
       thor (>= 0.14.6, < 2.0)
     raindrops (0.10.0)
-<<<<<<< HEAD
     rake (10.0.3)
-    raphael-rails (1.5.2)
-=======
-    rake (10.0.1)
->>>>>>> 47bb945c
     rb-fsevent (0.9.2)
     rb-inotify (0.8.8)
       ffi (>= 0.5.0)
@@ -534,12 +529,8 @@
   rack-mini-profiler
   rails (= 3.2.10)
   rails-dev-tweaks
-<<<<<<< HEAD
   rails_best_practices
-  raphael-rails (= 1.5.2)
-=======
   raphael-rails!
->>>>>>> 47bb945c
   rb-fsevent
   rb-inotify
   redcarpet (~> 2.2.2)
