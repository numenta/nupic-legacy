# ----------------------------------------------------------------------
# Numenta Platform for Intelligent Computing (NuPIC)
# Copyright (C) 2014, Numenta, Inc.  Unless you have an agreement
# with Numenta, Inc., for a separate license for this software code, the
# following terms and conditions apply:
#
# This program is free software: you can redistribute it and/or modify
# it under the terms of the GNU General Public License version 3 as
# published by the Free Software Foundation.
#
# This program is distributed in the hope that it will be useful,
# but WITHOUT ANY WARRANTY; without even the implied warranty of
# MERCHANTABILITY or FITNESS FOR A PARTICULAR PURPOSE.
# See the GNU General Public License for more details.
#
# You should have received a copy of the GNU General Public License
# along with this program.  If not, see http://www.gnu.org/licenses.
#
# http://numenta.org/licenses/
# ----------------------------------------------------------------------

"""
This module analyzes and estimates the distribution of averaged anomaly scores
from a CLA model. Given a new anomaly score `s`, estimates `P(score >= s)`.

The number `P(score >= s)` represents the likelihood of the current state of
predictability. For example, a likelihood of 0.01 or 1% means we see this much
predictability about one out of every 100 records. The number is not as unusual
as it seems. For records that arrive every minute, this means once every hour
and 40 minutes. A likelihood of 0.0001 or 0.01% means we see it once out of
10,000 records, or about once every 7 days.

USAGE
-----

There are two ways to use the code: using the AnomalyLikelihood helper class or
using the raw individual functions.


Helper Class
------------
The helper class AnomalyLikelihood is the easiest to use.  To use it simply
create an instance and then feed it successive anomaly scores:

anomalyLikelihood = AnomalyLikelihood()
while still_have_data:
  # Get anomaly score from model

  # Compute probability that an anomaly has ocurred
  anomalyProbability = anomalyLikelihood.anomalyProbability(
      value, anomalyScore, timestamp)


Raw functions
-------------

There are two lower level functions, estimateAnomalyLikelihoods and
updateAnomalyLikelihoods. The details of these are described below.

"""

import math
import datetime

import numpy

from nupic.utils import MovingAverage


class AnomalyLikelihood(object):
  """
  Helper class for running anomaly likelihood computation.
  """


  def __init__(self, claLearningPeriod=300, estimationSamples=300):
    """
    :param claLearningPeriod: the number of iterations required for the CLA to
    learn the basic patterns in the dataset and for the anomaly score to 'settle
    down'. The default is based on empirical observations but in reality this
    could be larger for more complex domains. The downside if this is too large
    is that real anomalies might get ignored and not flagged.

    :param estimationSamples: the number of reasonable anomaly scores required
    for the initial estimate of the Gaussian. The default of 300 records is
    reasonable - we just need sufficient samples to get a decent estimate for
    the Gaussian. It's unlikely you will need to tune this since the Gaussian is
    re-estimated every 100 iterations.
    
    Anomaly likelihood scores are reported at a flat 0.5 for claLearningPeriod +
    estimationSamples iterations.
    """
    self._iteration = 0
    self._historicalScores = []
    self._distribution = None
    self._probationaryPeriod = claLearningPeriod + estimationSamples
    self._claLearningPeriod = claLearningPeriod
    
    # How often we re-estimate the Gaussian distribution. The ideal is to
    # re-estimate every iteration but this is a performance hit. In general the
    # system is not very sensitive to this number as long as it is small
    # relative to the total number of records processed.
    self._reestimationPeriod = 100 


  def __eq__(self, o):
<<<<<<< HEAD
    if not isinstance(o, AnomalyLikelihood):
      return False
    elif (self._iteration == o._iteration and
      self._historicalScores == o._historicalScores and
      self._distribution == o._distribution and
      self._probationaryPeriod == o._probationaryPeriod and
      self._claLearningPeriod == o._claLearningPeriod):
      return True
    else:
      return False
=======
    return (isinstance(o, AnomalyLikelihood) and
            self._iteration == o._iteration and
            self._historicalScores == o._historicalScores and
            self._distribution == o._distribution and
            self._probationaryPeriod == o._probationaryPeriod and
            self._claLearningPeriod == o._claLearningPeriod and
            self._reestimationPeriod == o._reestimationPeriod)


  def __str__(self):
    return ("AnomalyLikelihood: %s %s %s %s %s %s" % (
            self._iteration,
            self._historicalScores,
            self._distribution,
            self._probationaryPeriod,
            self._claLearningPeriod,
            self._reestimationPeriod) )
>>>>>>> 2c78bf06


  @staticmethod
  def computeLogLikelihood(likelihood):
    """
    Compute a log scale representation of the likelihood value. Since the
    likelihood computations return low probabilities that often go into four 9's
    or five 9's, a log value is more useful for visualization, thresholding,
    etc.
    """
    # The log formula is:
    #     Math.log(1.0000000001 - likelihood) / Math.log(1.0 - 0.9999999999)
    return math.log(1.0000000001 - likelihood) / -23.02585084720009


  def anomalyProbability(self, value, anomalyScore, timestamp=None):
    """
    Compute the probability that the current value plus anomaly score represents
    an anomaly given the historical distribution of anomaly scores. The closer
    the number is to 1, the higher the chance it is an anomaly.

    @param value - the current metric ("raw") input value, eg. "orange", or 
                   '21.2' (deg. Celsius), ...
    @param anomalyScore - the current anomaly score
    @param timestamp - (optional) timestamp of the ocurrence, 
                       default (None) results in datetime.now()
    @return theanomalyLikelihood for this record.
    """
    if timestamp is None:
      timestamp = datetime.datetime.now()
      
    dataPoint = (timestamp, value, anomalyScore)
    # We ignore the first probationaryPeriod data points
    if len(self._historicalScores) < self._probationaryPeriod:
      likelihood = 0.5
    else:
      # On a rolling basis we re-estimate the distribution
      if ( (self._distribution is None) or
           (self._iteration % self._reestimationPeriod == 0) ):
        _, _, self._distribution = (
          estimateAnomalyLikelihoods(
            self._historicalScores,
            skipRecords = self._claLearningPeriod)
          )

      likelihoods, _, self._distribution = (
        updateAnomalyLikelihoods([dataPoint],
          self._distribution)
      )
      likelihood = 1.0 - likelihoods[0]

    # Before we exit update historical scores and iteration
    self._historicalScores.append(dataPoint)
    self._iteration += 1

    return likelihood


#
# USAGE FOR LOW-LEVEL FUNCTIONS
# -----------------------------
#
# There are two primary interface routines:
#
# estimateAnomalyLikelihoods: batch routine, called initially and once in a
#                                while
# updateAnomalyLikelihoods: online routine, called for every new data point
#
# 1. Initially::
#
#    likelihoods, avgRecordList, estimatorParams = \
# estimateAnomalyLikelihoods(metric_data)
#
# 2. Whenever you get new data::
#
#    likelihoods, avgRecordList, estimatorParams = \
# updateAnomalyLikelihoods(data2, estimatorParams)
#
# 3. And again (make sure you use the new estimatorParams returned in the above
#   call to updateAnomalyLikelihoods!)::
#
#    likelihoods, avgRecordList, estimatorParams = \
# updateAnomalyLikelihoods(data3, estimatorParams)
#
# 4. Every once in a while update estimator with a lot of recent data::
#
#    likelihoods, avgRecordList, estimatorParams = \
# estimateAnomalyLikelihoods(lots_of_metric_data)
#
#
# PARAMS
# ~~~~~~
#
# The parameters dict returned by the above functions has the following
# structure. Note: the client does not need to know the details of this.
#
# ::
#
#  {
#    "distribution":               # describes the distribution
#      {
#        "name": STRING,           # name of the distribution, such as 'normal'
#        "mean": SCALAR,           # mean of the distribution
#        "variance": SCALAR,       # variance of the distribution
#
#        # There may also be some keys that are specific to the distribution
#      },
#
#    "historicalLikelihoods": []   # Contains the last windowSize likelihood
#                                  # values returned
#
#    "movingAverage":              # stuff needed to compute a rolling average
#                                  # of the anomaly scores
#      {
#        "windowSize": SCALAR,     # the size of the averaging window
#        "historicalValues": [],   # list with the last windowSize anomaly
#                                  # scores
#        "total": SCALAR,          # the total of the values in historicalValues
#      },
#
#  }


def estimateAnomalyLikelihoods(anomalyScores,
                               averagingWindow=10,
                               skipRecords=0,
                               verbosity=0):
  """
  Given a series of anomaly scores, compute the likelihood for each score. This
  function should be called once on a bunch of historical anomaly scores for an
  initial estimate of the distribution. It should be called again every so often
  (say every 50 records) to update the estimate.

  :param anomalyScores: a list of records. Each record is a list with the
                        following three elements: [timestamp, value, score]

                        Example::

                            [datetime.datetime(2013, 8, 10, 23, 0), 6.0, 1.0]

                        For best results, the list should be between 1000
                        and 10,000 records
  :param averagingWindow: integer number of records to average over
  :param skipRecords: integer specifying number of records to skip when
                      estimating distributions. If skip records are >=
                      len(anomalyScores), a very broad distribution is returned
                      that makes everything pretty likely.
  :param verbosity: integer controlling extent of printouts for debugging

                      0 = none
                      1 = occasional information
                      2 = print every record

  :returns: 3-tuple consisting of:

            - likelihoods

              numpy array of likelihoods, one for each aggregated point

            - avgRecordList

              list of averaged input records

            - params

              a small JSON dict that contains the state of the estimator

  """
  if verbosity > 1:
    print "In estimateAnomalyLikelihoods."
    print "Number of anomaly scores:", len(anomalyScores)
    print "Skip records=", skipRecords
    print "First 20:", anomalyScores[0:min(20, len(anomalyScores))]

  if len(anomalyScores) == 0:
    raise ValueError("Must have at least one anomalyScore")

  # Compute averaged anomaly scores
  aggRecordList, historicalValues, total =  _anomalyScoreMovingAverage(
                                              anomalyScores,
                                              windowSize = averagingWindow,
                                              verbosity = verbosity)
  s = [r[2] for r in aggRecordList]
  dataValues = numpy.array(s)

  # Estimate the distribution of anomaly scores based on aggregated records
  if len(aggRecordList) <= skipRecords:
    distributionParams = nullDistribution(verbosity = verbosity)
  else:
    distributionParams = estimateNormal(dataValues[skipRecords:])

    # HACK ALERT! The CLA model currently does not handle constant metric values
    # very well (time of day encoder changes sometimes lead to unstable SDR's
    # even though the metric is constant). Until this is resolved, we explicitly
    # detect and handle completely flat metric values by reporting them as not
    # anomalous.
    s = [r[1] for r in aggRecordList]
    metricValues = numpy.array(s)
    metricDistribution = estimateNormal(metricValues[skipRecords:],
                                        performLowerBoundCheck=False)

    if metricDistribution["variance"] < 1.5e-5:
      distributionParams = nullDistribution(verbosity = verbosity)

  # Estimate likelihoods based on this distribution
  likelihoods = numpy.array(dataValues, dtype=float)
  for i, s in enumerate(dataValues):
    likelihoods[i] = normalProbability(s, distributionParams)

  # Filter likelihood values
  filteredLikelihoods = numpy.array(
    _filterLikelihoods(likelihoods) )

  params = {
    "distribution":       distributionParams,
    "movingAverage": {
      "historicalValues": historicalValues,
      "total":            total,
      "windowSize":       averagingWindow,
    },
    "historicalLikelihoods":
          list(likelihoods[-min(averagingWindow, len(likelihoods)):]),
  }

  if verbosity > 1:
    print "Discovered params="
    print params
    print "Number of likelihoods:", len(likelihoods)
    print "First 20 likelihoods:", (
      filteredLikelihoods[0:min(20, len(filteredLikelihoods))] )
    print "leaving estimateAnomalyLikelihoods"


  return (filteredLikelihoods, aggRecordList, params)



def updateAnomalyLikelihoods(anomalyScores,
                             params,
                             verbosity=0): # pylint: disable=W0613
  """
  Compute updated probabilities for anomalyScores using the given params.

  :param anomalyScores: a list of records. Each record is a list with the
                        following three elements: [timestamp, value, score]

                        Example::

                            [datetime.datetime(2013, 8, 10, 23, 0), 6.0, 1.0]

  :param params: the JSON dict returned by estimateAnomalyLikelihoods
  :param verbosity: integer controlling extent of printouts for debugging
  :type verbosity: int

  :returns: 3-tuple consisting of:

            - likelihoods

              numpy array of likelihoods, one for each aggregated point

            - avgRecordList

              list of averaged input records

            - params

              an updated JSON object containing the state of this metric.

  """
  if verbosity > 3:
    print "In updateAnomalyLikelihoods."
    print "Number of anomaly scores:", len(anomalyScores)
    print "First 20:", anomalyScores[0:min(20, len(anomalyScores))]
    print "Params:", params

  if len(anomalyScores) == 0:
    raise ValueError("Must have at least one anomalyScore")

  if not isValidEstimatorParams(params):
    raise ValueError("'params' is not a valid params structure")

  # For backward compatibility.
  if not params.has_key("historicalLikelihoods"):
    params["historicalLikelihoods"] = [1.0]

  # Compute moving averages of these new scores using the previous values
  # as well as likelihood for these scores using the old estimator
  historicalValues  = params["movingAverage"]["historicalValues"]
  total             = params["movingAverage"]["total"]
  windowSize        = params["movingAverage"]["windowSize"]

  aggRecordList = numpy.zeros(len(anomalyScores), dtype=float)
  likelihoods = numpy.zeros(len(anomalyScores), dtype=float)
  for i, v in enumerate(anomalyScores):
    newAverage, historicalValues, total = (
      MovingAverage.compute(historicalValues, total, v[2], windowSize)
    )
    aggRecordList[i] = newAverage
    likelihoods[i]   = normalProbability(newAverage, params["distribution"])

  # Filter the likelihood values. First we prepend the historical likelihoods
  # to the current set. Then we filter the values.  We peel off the likelihoods
  # to return and the last windowSize values to store for later.
  likelihoods2 = params["historicalLikelihoods"] + list(likelihoods)
  filteredLikelihoods = _filterLikelihoods(likelihoods2)
  likelihoods[:] = filteredLikelihoods[-len(likelihoods):]
  historicalLikelihoods = likelihoods2[-min(windowSize, len(likelihoods2)):]

  # Update the estimator
  newParams = {
    "distribution": params["distribution"],
    "movingAverage": {
      "historicalValues": historicalValues,
      "total": total,
      "windowSize": windowSize,
    },
    "historicalLikelihoods": historicalLikelihoods,
  }

  assert len(newParams["historicalLikelihoods"]) <= windowSize

  if verbosity > 3:
    print "Number of likelihoods:", len(likelihoods)
    print "First 20 likelihoods:", likelihoods[0:min(20, len(likelihoods))]
    print "Leaving updateAnomalyLikelihoods."

  return (likelihoods, aggRecordList, newParams)


def _filterLikelihoods(likelihoods,
                       redThreshold=0.99999, yellowThreshold=0.999):
  """
  Filter the list of raw (pre-filtered) likelihoods so that we only preserve
  sharp increases in likelihood. 'likelihoods' can be a numpy array of floats or
  a list of floats.

  :returns: A new list of floats likelihoods containing the filtered values.
  """
  redThreshold    = 1.0 - redThreshold
  yellowThreshold = 1.0 - yellowThreshold
  
  # The first value is untouched
  filteredLikelihoods = [likelihoods[0]]

  for i, v in enumerate(likelihoods[1:]):

    if v <= redThreshold:
      # Value is in the redzone

      if likelihoods[i] > redThreshold:
        # Previous value is not in redzone, so leave as-is
        filteredLikelihoods.append(v)
      else:
        filteredLikelihoods.append(yellowThreshold)

    else:
      # Value is below the redzone, so leave as-is
      filteredLikelihoods.append(v)

  return filteredLikelihoods


def _anomalyScoreMovingAverage(anomalyScores,
                               windowSize=10,
                               verbosity=0,
                              ):
  """
  Given a list of anomaly scores return a list of averaged records.
  anomalyScores is assumed to be a list of records of the form:
                [datetime.datetime(2013, 8, 10, 23, 0), 6.0, 1.0]

  Each record in the returned list list contains:
      [datetime, value, averagedScore]

  *Note:* we only average the anomaly score.
  """

  historicalValues = []
  total = 0.0
  averagedRecordList = []    # Aggregated records
  for record in anomalyScores:

    # Skip (but log) records without correct number of entries
    if not isinstance(record, (list, tuple)) or len(record) != 3:
      if verbosity >= 1:
        print "Malformed record:", record
      continue

    avg, historicalValues, total = (
      MovingAverage.compute(historicalValues, total, record[2], windowSize)
      )

    averagedRecordList.append( [record[0], record[1], avg] )

    if verbosity > 2:
      print "Aggregating input record:", record
      print "Result:", [record[0], record[1], avg]

  return averagedRecordList, historicalValues, total



def estimateNormal(sampleData, performLowerBoundCheck=True):  # pylint: disable=W0613
  """
  :param sampleData:
  :type sampleData: Numpy array.
  :param performLowerBoundCheck:
  :type performLowerBoundCheck: bool
  :returns: A dict containing the parameters of a normal distribution based on
      the ``sampleData``.
  """
  params = {
      "name": "normal",
      "mean": numpy.mean(sampleData),
      "variance": numpy.var(sampleData),
  }

  if performLowerBoundCheck:
    # Handle edge case of almost no deviations and super low anomaly scores. We
    # find that such low anomaly means can happen, but then the slightest blip
    # of anomaly score can cause the likelihood to jump up to red.
    if params["mean"] < 0.03:
      params["mean"] = 0.03

    # Catch all for super low variance to handle numerical precision issues
    if params["variance"] < 0.0003:
      params["variance"] = 0.0003

  # Compute standard deviation
  if params["variance"] > 0:
    params["stdev"] = math.sqrt(params["variance"])
  else:
    params["stdev"] = 0

  return params



def nullDistribution(verbosity=0):
  """
  :param verbosity: integer controlling extent of printouts for debugging
  :type verbosity: int
  :returns: A distribution that is very broad and makes every anomaly score
      between 0 and 1 pretty likely.
  """
  if verbosity>0:
    print "Returning nullDistribution"
  return {
      "name": "normal",
      "mean": 0.5,
      "variance": 1e6,
      "stdev": 1e3,
  }



def normalProbability(x, distributionParams):
  """
  Given the normal distribution specified in distributionParams, return
  the probability of getting samples > x
  This is essentially the Q-function
  """
  # Distribution is symmetrical around mean
  if x < distributionParams["mean"] :
    xp = 2*distributionParams["mean"] - x
    return 1.0 - normalProbability(xp, distributionParams)

  # How many standard deviations above the mean are we, scaled by 10X for table
  xs = 10*(x - distributionParams["mean"]) / distributionParams["stdev"]

  xs = round(xs)
  if xs > 70:
    return 0.0
  else:
    return Q[xs]



def isValidEstimatorParams(p):
  """
  :returns: ``True`` if ``p`` is a valid estimator params as might be returned
    by ``estimateAnomalyLikelihoods()`` or ``updateAnomalyLikelihoods``,
    ``False`` otherwise.  Just does some basic validation.
  """
  if type(p) != type({}):
    return False
  if not p.has_key("distribution"):
    return False
  if not p.has_key("movingAverage"):
    return False
  dist = p["distribution"]
  if not (dist.has_key("mean") and dist.has_key("name")
          and dist.has_key("variance") and dist.has_key("stdev")
          ):
    return False

  return True



# Table lookup for Q function, from wikipedia
# http://en.wikipedia.org/wiki/Q-function
Q = numpy.zeros(71)
Q[0] = 0.500000000
Q[1] = 0.460172163
Q[2] = 0.420740291
Q[3] = 0.382088578
Q[4] = 0.344578258
Q[5] = 0.308537539
Q[6] = 0.274253118
Q[7] = 0.241963652
Q[8] = 0.211855399
Q[9] = 0.184060125
Q[10] = 0.158655254
Q[11] = 0.135666061
Q[12] = 0.115069670
Q[13] = 0.096800485
Q[14] = 0.080756659
Q[15] = 0.066807201
Q[16] = 0.054799292
Q[17] = 0.044565463
Q[18] = 0.035930319
Q[19] = 0.028716560
Q[20] = 0.022750132
Q[21] = 0.017864421
Q[22] = 0.013903448
Q[23] = 0.010724110
Q[24] = 0.008197536
Q[25] = 0.006209665
Q[26] = 0.004661188
Q[27] = 0.003466974
Q[28] = 0.002555130
Q[29] = 0.001865813
Q[30] = 0.001349898
Q[31] = 0.000967603
Q[32] = 0.000687138
Q[33] = 0.000483424
Q[34] = 0.000336929
Q[35] = 0.000232629
Q[36] = 0.000159109
Q[37] = 0.000107800
Q[38] = 0.000072348
Q[39] = 0.000048096
Q[40] = 0.000031671

# From here on use the approximation in http://cnx.org/content/m11537/latest/
Q[41] = 0.000021771135897
Q[42] = 0.000014034063752
Q[43] = 0.000008961673661
Q[44] = 0.000005668743475
Q[45] = 0.000003551942468
Q[46] = 0.000002204533058
Q[47] = 0.000001355281953
Q[48] = 0.000000825270644
Q[49] = 0.000000497747091
Q[50] = 0.000000297343903
Q[51] = 0.000000175930101
Q[52] = 0.000000103096834
Q[53] = 0.000000059836778
Q[54] = 0.000000034395590
Q[55] = 0.000000019581382
Q[56] = 0.000000011040394
Q[57] = 0.000000006164833
Q[58] = 0.000000003409172
Q[59] = 0.000000001867079
Q[60] = 0.000000001012647
Q[61] = 0.000000000543915
Q[62] = 0.000000000289320
Q[63] = 0.000000000152404
Q[64] = 0.000000000079502
Q[65] = 0.000000000041070
Q[66] = 0.000000000021010
Q[67] = 0.000000000010644
Q[68] = 0.000000000005340
Q[69] = 0.000000000002653
Q[70] = 0.000000000001305<|MERGE_RESOLUTION|>--- conflicted
+++ resolved
@@ -104,18 +104,6 @@
 
 
   def __eq__(self, o):
-<<<<<<< HEAD
-    if not isinstance(o, AnomalyLikelihood):
-      return False
-    elif (self._iteration == o._iteration and
-      self._historicalScores == o._historicalScores and
-      self._distribution == o._distribution and
-      self._probationaryPeriod == o._probationaryPeriod and
-      self._claLearningPeriod == o._claLearningPeriod):
-      return True
-    else:
-      return False
-=======
     return (isinstance(o, AnomalyLikelihood) and
             self._iteration == o._iteration and
             self._historicalScores == o._historicalScores and
@@ -133,7 +121,6 @@
             self._probationaryPeriod,
             self._claLearningPeriod,
             self._reestimationPeriod) )
->>>>>>> 2c78bf06
 
 
   @staticmethod
