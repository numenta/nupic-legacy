#!/usr/bin/env python
# ----------------------------------------------------------------------
# Numenta Platform for Intelligent Computing (NuPIC)
# Copyright (C) 2013-15, Numenta, Inc.  Unless you have an agreement
# with Numenta, Inc., for a separate license for this software code, the
# following terms and conditions apply:
#
# This program is free software: you can redistribute it and/or modify
# it under the terms of the GNU General Public License version 3 as
# published by the Free Software Foundation.
#
# This program is distributed in the hope that it will be useful,
# but WITHOUT ANY WARRANTY; without even the implied warranty of
# MERCHANTABILITY or FITNESS FOR A PARTICULAR PURPOSE.
# See the GNU General Public License for more details.
#
# You should have received a copy of the GNU General Public License
# along with this program.  If not, see http://www.gnu.org/licenses.
#
# http://numenta.org/licenses/
# ----------------------------------------------------------------------

"""This module implements a k nearest neighbor classifier."""

import numpy

from nupic.bindings.math import (NearestNeighbor, min_score_per_category)



g_debugPrefix = "KNN"
KNNCLASSIFIER_VERSION = 1



def _labeledInput(activeInputs, cellsPerCol=32):
  """Print the list of [column, cellIdx] indices for each of the active
  cells in activeInputs.
  """
  if cellsPerCol == 0:
    cellsPerCol = 1
  cols = activeInputs.size / cellsPerCol
  activeInputs = activeInputs.reshape(cols, cellsPerCol)
  (cols, cellIdxs) = activeInputs.nonzero()

  if len(cols) == 0:
    return "NONE"

  items = ["(%d): " % (len(cols))]
  prevCol = -1
  for (col,cellIdx) in zip(cols, cellIdxs):
    if col != prevCol:
      if prevCol != -1:
        items.append("] ")
      items.append("Col %d: [" % col)
      prevCol = col

    items.append("%d," % cellIdx)

  items.append("]")
  return " ".join(items)



class KNNClassifier(object):
  """k Nearest Neighbor Classifier"""

  def __init__(self, k=1,
                     exact=False,
                     distanceNorm=2.0,
                     distanceMethod="norm",
                     distThreshold=0,
                     doBinarization=False,
                     binarizationThreshold=0.5,
                     useSparseMemory=True,
                     sparseThreshold=0.1,
                     relativeThreshold=False,
                     numWinners=0,
                     numSVDSamples=None,
                     numSVDDims=None,
                     fractionOfMax=None,
                     verbosity=0,
                     maxStoredPatterns=-1,
                     replaceDuplicates=False,
                     cellsPerCol=0):
    """Constructor for the kNN classifier.

    @param k (int) The number of nearest neighbors used in the classification of
        patterns. Must be odd

    @param exact (boolean) If true, patterns must match exactly when assigning
        class labels

    @param distanceNorm (int) When distance method is "norm", this specifies
        the p value of the Lp-norm

    @param distanceMethod (string) The method used to compute distance between
        patterns. The possible options are:
        "norm": When distanceNorm is 2, this is the euclidean distance,
                When distanceNorm is 1, this is the manhattan distance
                In general: sum(abs(x-proto) ^ distanceNorm) ^ (1/distanceNorm)
        "rawOverlap": Only appropriate when inputs are binary. This computes:
                (width of the input) - (# bits of overlap between input
                and prototype).
        "pctOverlapOfLarger": Only appropriate for binary inputs. This computes
                1.0 - (# bits overlap between input and prototype) /
                        max(# bits in input, # bits in prototype)
        "pctOverlapOfProto": Only appropriate for binary inputs. This computes
                1.0 - (# bits overlap between input and prototype) /
                        (# bits in prototype)

    @param distThreshold (float) A threshold on the distance between learned
        patterns and a new pattern proposed to be learned. The distance must be
        greater than this threshold in order for the new pattern to be added to
        the classifier's memory

    @param doBinarization (boolean) If True, then scalar inputs will be
        binarized.

    @param binarizationThreshold (float) If doBinarization is True, this
        specifies the threshold for the binarization of inputs

    @param useSparseMemory (boolean) If True, classifier will use a sparse
        memory matrix

    @param sparseThreshold (float) If useSparseMemory is True, input variables
        whose absolute values are less than this threshold will be stored as
        zero

    @param relativeThreshold (boolean) Flag specifying whether to multiply
        sparseThreshold by max value in input

    @param numWinners (int) Number of elements of the input that are stored. If
        0, all elements are stored

    @param numSVDSamples (int) Number of samples the must occur before a SVD
        (Singular Value Decomposition) transformation will be performed. If 0,
        the transformation will never be performed

    @param numSVDDims (string) Controls dimensions kept after SVD
        transformation. If "adaptive", the number is chosen automatically

    @param fractionOfMax (float) If numSVDDims is "adaptive", this controls the
        smallest singular value that is retained as a fraction of the largest
        singular value

    @param verbosity (int) Console verbosity level where 0 is no output and
        larger integers provide increasing levels of verbosity

    @param maxStoredPatterns (int) Limits the maximum number of the training
        patterns stored. When KNN learns in a fixed capacity mode, the unused
        patterns are deleted once the number of stored patterns is greater than
        maxStoredPatterns. A value of -1 is no limit

    @param replaceDuplicates (bool) A boolean flag that determines whether,
        during learning, the classifier replaces duplicates that match exactly,
        even if distThreshold is 0. Should be True for online learning

    @param cellsPerCol (int) If >= 1, input is assumed to be organized into
        columns, in the same manner as the temporal pooler AND whenever a new
        prototype is stored, only the start cell (first cell) is stored in any
        bursting column
    """
    self.version = KNNCLASSIFIER_VERSION

    self.k = k
    self.exact = exact
    self.distanceNorm = distanceNorm
    assert (distanceMethod in ("norm", "rawOverlap", "pctOverlapOfLarger",
                               "pctOverlapOfProto"))
    self.distanceMethod = distanceMethod
    self.distThreshold = distThreshold
    self.doBinarization = doBinarization
    self.binarizationThreshold = binarizationThreshold
    self.useSparseMemory = useSparseMemory
    self.sparseThreshold = sparseThreshold
    self.relativeThreshold = relativeThreshold
    self.numWinners = numWinners
    self.numSVDSamples = numSVDSamples
    self.numSVDDims = numSVDDims
    self.fractionOfMax = fractionOfMax
    if self.numSVDDims=="adaptive":
      self._adaptiveSVDDims = True
    else:
      self._adaptiveSVDDims = False
    self.verbosity = verbosity
    self.replaceDuplicates = replaceDuplicates
    self.cellsPerCol = cellsPerCol
    self.maxStoredPatterns = maxStoredPatterns
    self.clear()


  def clear(self):
    """Clears the state of the KNNClassifier."""
    self._Memory = None
    self._numPatterns = 0
    self._M = None
    self._categoryList = []
    self._partitionIdList = []
    self._partitionIdArray = None
    self._finishedLearning = False
    self._iterationIdx = -1

    # Fixed capacity KNN
    if self.maxStoredPatterns > 0:
      assert self.useSparseMemory, ("Fixed capacity KNN is implemented only "
                                    "in the sparse memory mode")
      self.fixedCapacity = True
      self._categoryRecencyList = []
    else:
      self.fixedCapacity = False

    # Cached value of the store prototype sizes
    self._protoSizes = None

    # Used by PCA
    self._s = None
    self._vt = None
    self._nc = None
    self._mean = None

    # Used by Network Builder
    self._specificIndexTraining = False
    self._nextTrainingIndices = None


  def _doubleMemoryNumRows(self):

    m = 2 * self._Memory.shape[0]
    n = self._Memory.shape[1]
    self._Memory = numpy.resize(self._Memory,(m,n))
    self._M = self._Memory[:self._numPatterns]


  def _sparsifyVector(self, inputPattern, doWinners=False):

    # Do sparsification, using a relative or absolute threshold
    if not self.relativeThreshold:
      inputPattern = inputPattern*(abs(inputPattern) > self.sparseThreshold)
    elif self.sparseThreshold > 0:
      inputPattern = inputPattern * \
        (abs(inputPattern) > (self.sparseThreshold * abs(inputPattern).max()))

    # Do winner-take-all
    if doWinners:
      if (self.numWinners>0) and (self.numWinners < (inputPattern > 0).sum()):
        sparseInput = numpy.zeros(inputPattern.shape)
        # Don't consider strongly negative numbers as winners.
        sorted = inputPattern.argsort()[0:self.numWinners]
        sparseInput[sorted] += inputPattern[sorted]
        inputPattern = sparseInput

    # Do binarization
    if self.doBinarization:
      # Don't binarize negative numbers to positive 1.
      inputPattern = (inputPattern > self.binarizationThreshold).astype(float)

    return inputPattern


  def prototypeSetCategory(self, idToRelabel, newCategory):
    if idToRelabel not in self._categoryRecencyList:
      return

    recordIndex = self._categoryRecencyList.index(idToRelabel)
    self._categoryList[recordIndex] = newCategory


  def removeIds(self, idsToRemove):
    # Form a list of all categories to remove
    rowsToRemove = [k for k, rowID in enumerate(self._categoryRecencyList) \
                    if rowID in idsToRemove]

    # Remove rows from the classifier
    self._removeRows(rowsToRemove)


  def removeCategory(self, categoryToRemove):

    removedRows = 0
    if self._Memory is None:
      return removedRows

    # The internal category indices are stored in float
    # format, so we should compare with a float
    catToRemove = float(categoryToRemove)

    # Form a list of all categories to remove
    rowsToRemove = [k for k, catID in enumerate(self._categoryList) \
                    if catID == catToRemove]

    # Remove rows from the classifier
    self._removeRows(rowsToRemove)

    assert catToRemove not in self._categoryList


  def _removeRows(self, rowsToRemove):
    # Form a numpy array of row indices to be removed
    removalArray = numpy.array(rowsToRemove)

    # Remove categories
    self._categoryList = numpy.delete(numpy.array(self._categoryList),
                                      removalArray).tolist()

    self._categoryRecencyList = numpy.delete(
      numpy.array(self._categoryRecencyList), removalArray).tolist()

    # Remove the partition ID, if any
    if self._partitionIdArray is not None:
      self._partitionIdArray = numpy.delete(self._partitionIdArray,
                                            removalArray)

    # Remove actual patterns
    if self.useSparseMemory:
      # Delete backwards
      for rowIndex in rowsToRemove[::-1]:
        self._Memory.deleteRow(rowIndex)
    else:
      self._M = numpy.delete(self._M, removalArray, 0)

    numRemoved = len(rowsToRemove)

    # Sanity checks
    numRowsExpected = self._numPatterns - numRemoved
    if self.useSparseMemory:
      if self._Memory is not None:
        assert self._Memory.nRows() == numRowsExpected
    else:
      assert self._M.shape[0] == numRowsExpected
    assert len(self._categoryList) == numRowsExpected
    assert self._partitionIdArray is None or \
           self._partitionIdArray.shape[0] == numRowsExpected

    self._numPatterns -= numRemoved
    return numRemoved


  def doIteration(self):
    """Utility method to increment the iteration index. Intended for models that
    don't learn each timestep.
    """
    self._iterationIdx += 1


  def learn(self, inputPattern, inputCategory, partitionId=None, isSparse=0,
            rowID=None):
    """Train the classifier to associate specified input pattern with a
    particular category.

    @param inputPattern (list) The pattern to be assigned a category. If
        isSparse is 0, this should be a dense array (both ON and OFF bits
        present). Otherwise, if isSparse > 0, this should be a list of the
        indices of the non-zero bits in sorted order

    @param inputCategory (int) The category to be associated to the training
        pattern

    @param partitionId (int) UNKNOWN

    @param isSparse (int) If 0, the input pattern is a dense representation. If
        isSparse > 0, the input pattern is a list of non-zero indices and
        isSparse is the length of the dense representation

    @param rowID (int) UNKNOWN

    @return The number of patterns currently stored in the classifier
    """
    if self.verbosity >= 1:
      print "%s learn:" % g_debugPrefix
      print "  category:", int(inputCategory)
      print "  active inputs:", _labeledInput(inputPattern,
                                              cellsPerCol=self.cellsPerCol)

    if rowID is None:
      rowID = self._iterationIdx

    assert partitionId is None, \
      "No documentation is available for partitionId, not sure how it works."

    # Dense vectors
    if not self.useSparseMemory:

      # Not supported
      assert self.cellsPerCol == 0, "not implemented for dense vectors"

      # If the input was given in sparse form, convert it to dense
      if isSparse > 0:
        denseInput = numpy.zeros(isSparse)
        denseInput[inputPattern] = 1.0
        inputPattern = denseInput

      if self._specificIndexTraining and not self._nextTrainingIndices:
        # Specific index mode without any index provided - skip training
        return self._numPatterns

      if self._Memory is None:
        # Initialize memory with 100 rows and numPatterns = 0
        inputWidth = len(inputPattern)
        self._Memory = numpy.zeros((100,inputWidth))
        self._numPatterns = 0
        self._M = self._Memory[:self._numPatterns]

      addRow = True

      if self._vt is not None:
        # Compute projection
        inputPattern = numpy.dot(self._vt, inputPattern - self._mean)

      if self.distThreshold > 0:
        # Check if input is too close to an existing input to be accepted
        dist = self._calcDistance(inputPattern)
        minDist = dist.min()
        addRow = (minDist >= self.distThreshold)

      if addRow:
        self._protoSizes = None     # need to re-compute
        if self._numPatterns == self._Memory.shape[0]:
          # Double the size of the memory
          self._doubleMemoryNumRows()

        if not self._specificIndexTraining:
          # Normal learning - append the new input vector
          self._Memory[self._numPatterns] = inputPattern
          self._numPatterns += 1
          self._categoryList.append(int(inputCategory))
        else:
          # Specific index training mode - insert vector in specified slot
          vectorIndex = self._nextTrainingIndices.pop(0)
          while vectorIndex >= self._Memory.shape[0]:
            self._doubleMemoryNumRows()
          self._Memory[vectorIndex] = inputPattern
          self._numPatterns = max(self._numPatterns, vectorIndex + 1)
          if vectorIndex >= len(self._categoryList):
            self._categoryList += [-1] * (vectorIndex -
                                          len(self._categoryList) + 1)
          self._categoryList[vectorIndex] = int(inputCategory)

        # Set _M to the "active" part of _Memory
        self._M = self._Memory[0:self._numPatterns]

        if partitionId is not None:
          self._partitionIdList.append(partitionId)

    # Sparse vectors
    else:

      # If the input was given in sparse form, convert it to dense if necessary
      if isSparse > 0 and (self._vt is not None or self.distThreshold > 0 \
              or self.numSVDDims is not None or self.numSVDSamples is not None \
              or self.numWinners > 0):
          denseInput = numpy.zeros(isSparse)
          denseInput[inputPattern] = 1.0
          inputPattern = denseInput
          isSparse = 0

      # Get the input width
      if isSparse > 0:
        inputWidth = isSparse
      else:
        inputWidth = len(inputPattern)

      # Allocate storage if this is the first training vector
      if self._Memory is None:
        self._Memory = NearestNeighbor(0, inputWidth)

      # Support SVD if it is on
      if self._vt is not None:
        inputPattern = numpy.dot(self._vt, inputPattern - self._mean)

      # Threshold the input, zeroing out entries that are too close to 0.
      #  This is only done if we are given a dense input.
      if isSparse == 0:
        thresholdedInput = self._sparsifyVector(inputPattern, True)
      addRow = True

      # If given the layout of the cells, then turn on the logic that stores
      # only the start cell for bursting columns.
      if self.cellsPerCol >= 1:
        numCols = thresholdedInput.size / self.cellsPerCol
        burstingCols = thresholdedInput.reshape(-1,
                                  self.cellsPerCol).min(axis=1).nonzero()[0]
        for col in burstingCols:
          thresholdedInput[(col * self.cellsPerCol) + 1 :
                           (col * self.cellsPerCol) + self.cellsPerCol] = 0


      # Don't learn entries that are too close to existing entries.
      if self._Memory.nRows() > 0:
        dist = None
        # if this vector is a perfect match for one we already learned, then
        #  replace the category - it may have changed with online learning on.
        if self.replaceDuplicates:
          dist = self._calcDistance(thresholdedInput, distanceNorm=1)
          if dist.min() == 0:
            rowIdx = dist.argmin()
            self._categoryList[rowIdx] = int(inputCategory)
            if self.fixedCapacity:
              self._categoryRecencyList[rowIdx] = rowID
            addRow = False

        # Don't add this vector if it matches closely with another we already
        #  added
        if self.distThreshold > 0:
          if dist is None or self.distanceNorm != 1:
            dist = self._calcDistance(thresholdedInput)
          minDist = dist.min()
          addRow = (minDist >= self.distThreshold)
          if not addRow:
            if self.fixedCapacity:
              rowIdx = dist.argmin()
              self._categoryRecencyList[rowIdx] = rowID


      # Add the new vector to our storage
      if addRow:
        self._protoSizes = None     # need to re-compute
        if isSparse == 0:
          self._Memory.addRow(thresholdedInput)
        else:
          self._Memory.addRowNZ(inputPattern, [1]*len(inputPattern))
        self._numPatterns += 1
        self._categoryList.append(int(inputCategory))
        if partitionId is not None:
          self._partitionIdList.append(partitionId)
        if self.fixedCapacity:
          self._categoryRecencyList.append(rowID)
          if self._numPatterns > self.maxStoredPatterns and \
            self.maxStoredPatterns > 0:
            leastRecentlyUsedPattern = numpy.argmin(self._categoryRecencyList)
            self._Memory.deleteRow(leastRecentlyUsedPattern)
            self._categoryList.pop(leastRecentlyUsedPattern)
            self._categoryRecencyList.pop(leastRecentlyUsedPattern)
            self._numPatterns -= 1



    if self.numSVDDims is not None and self.numSVDSamples is not None \
          and self._numPatterns == self.numSVDSamples:
        self.computeSVD()

    return self._numPatterns


  def getOverlaps(self, inputPattern):
    """Return the degree of overlap between an input pattern and each category
    stored in the classifier. The overlap is computed by compuing:
      logical_and(inputPattern != 0, trainingPattern != 0).sum()

    @param inputPattern pattern to check overlap of

    @return (overlaps, categories) Two numpy arrays of the same length:
        overlaps: an integer overlap amount for each category
        categories: category index for each element of overlaps
    """
    assert self.useSparseMemory, "Not implemented yet for dense storage"

    overlaps = self._Memory.rightVecSumAtNZ(inputPattern)
    return (overlaps, self._categoryList)


  def getDistances(self, inputPattern):
    """Return the distances between the input pattern and all other
    stored patterns.

    @param inputPattern pattern to check distance with

    @return (distances, categories) numpy arrays of the same length:
        overlaps: an integer overlap amount for each category
        categories: category index for each element of distances
    """
    dist = self._getDistances(inputPattern)
    return (dist, self._categoryList)


<<<<<<< HEAD
  ##########################################################################
  def infer(self, inputPattern, numWinners=1, computeScores=True,
                  overCategories=True, partitionId=None):
    """Find the category that best matches the input pattern. Returns the
    winning category `numWinners` categories indices as an array plus  a
    distribution over all categories.

    This method returns a 4 item tuple:
    (winner, inferenceResult, dist, categoryDist)
      winners: The `numWinners` categories with the greatest number of nearest neighbors within
                the kth nearest neighbors. If the inferenceResult contains no
                neighbors, the value of winner is None; this applies to the case
                of exact matching.
      inferenceResult: A list of length numCategories, each entry contains the
                number of neighbors within the top k neighbors that are in that
                category
      dist: A list of length numPrototypes. Each entry is the distance from
                the unknown to that prototype. All distances are between 0 and
                1.0
      categoryDist: A list of length numCategories. Each entry is the distance
                from the unknown to the nearest prototype of that category. All
                distances are between 0 and 1.0.

=======
  def infer(self, inputPattern, computeScores=True, overCategories=True,
            partitionId=None):
    """Finds the category that best matches the input pattern. Returns the
    winning category index as well as a distribution over all categories.

    @param inputPattern (list) A pattern to be classified

    @param computeScores NO EFFECT

    @param overCategories NO EFFECT

    @param partitionId (int) UNKNOWN

    This method returns a 4-tuple: (winner, inferenceResult, dist, categoryDist)
      winner:           The category with the greatest number of nearest
                        neighbors within the kth nearest neighbors. If the
                        inferenceResult contains no neighbors, the value of
                        winner is None; this applies to the case of exact
                        matching.
      inferenceResult:  A list of length numCategories, each entry contains the
                        number of neighbors within the top k neighbors that
                        are in that category.
      dist:             A list of length numPrototypes. Each entry is the
                        distance from the unknown to that prototype. All
                        distances are between 0.0 and 1.0
      categoryDist:     A list of length numCategories. Each entry is the
                        distance from the unknown to the nearest prototype of
                        that category. All distances are between 0 and 1.0.
>>>>>>> df85929b
    """
    if len(self._categoryList) == 0:
      # No categories learned yet; i.e. first inference w/ online learning.
      winners = 0
      inferenceResult = numpy.zeros(1)
      dist = numpy.ones(1)
      categoryDist = numpy.ones(1)

    else:
      maxCategoryIdx = max(self._categoryList)
      inferenceResult = numpy.zeros(maxCategoryIdx+1)
      dist = self._getDistances(inputPattern, partitionId=partitionId)
      validVectorCount = len(self._categoryList) - self._categoryList.count(-1)

      # Loop through the indices of the nearest neighbors.
      if self.exact:
        # Is there an exact match in the distances?
        exactMatches = numpy.where(dist<0.00001)[0]
        if len(exactMatches) > 0:
          for i in exactMatches[:min(self.k, validVectorCount)]:
            inferenceResult[self._categoryList[i]] += 1.0
      else:
        sorted = dist.argsort()
        for j in sorted[:min(self.k, validVectorCount)]:
          inferenceResult[self._categoryList[j]] += 1.0

      # Prepare inference results.
      if inferenceResult.any():
        #Perform argsort in descending order and return top `n`
        winners = inferenceResult.argsort()[::-1][:numWinners]
        winner = inferenceResult.argmax()
        inferenceResult /= inferenceResult.sum()
      else:
        winners = None
      categoryDist = min_score_per_category(maxCategoryIdx,
                                            self._categoryList, dist)
      categoryDist.clip(0, 1.0, categoryDist)

    if self.verbosity >= 1:
      print "%s infer:" % (g_debugPrefix)
      print "  active inputs:",  _labeledInput(inputPattern,
                                               cellsPerCol=self.cellsPerCol)
      print "  winner categories:", winners
      print "  pct neighbors of each category:", inferenceResult
      print "  dist of each prototype:", dist
      print "  dist of each category:", categoryDist

    result = (winners, inferenceResult, dist, categoryDist)
    return result


  def getClosest(self, inputPattern, topKCategories=3):
    """Returns the index of the pattern that is closest to inputPattern,
    the distances of all patterns to inputPattern, and the indices of the k
    closest categories.
    """
    inferenceResult = numpy.zeros(max(self._categoryList)+1)
    dist = self._getDistances(inputPattern)

    sorted = dist.argsort()

    validVectorCount = len(self._categoryList) - self._categoryList.count(-1)
    for j in sorted[:min(self.k, validVectorCount)]:
      inferenceResult[self._categoryList[j]] += 1.0

    winner = inferenceResult.argmax()

    topNCats = []
    for i in range(topKCategories):
      topNCats.append((self._categoryList[sorted[i]], dist[sorted[i]] ))

    return winner, dist, topNCats


  def closestTrainingPattern(self, inputPattern, cat):
    """Returns the closest training pattern to inputPattern that belongs to
    category "cat".

    @param inputPattern The pattern whose closest neighbor is sought

    @param cat The required category of closest neighbor

    @return A dense version of the closest training pattern, or None if no such
        patterns exist
    """
    dist = self._getDistances(inputPattern)
    sorted = dist.argsort()

    for patIdx in sorted:
      patternCat = self._categoryList[patIdx]

      # If closest pattern belongs to desired category, return it
      if patternCat == cat:
        if self.useSparseMemory:
          closestPattern = self._Memory.getRow(int(patIdx))
        else:
          closestPattern = self._M[patIdx]

        return closestPattern

    # No patterns were found!
    return None


  def closestOtherTrainingPattern(self, inputPattern, cat):
    """Return the closest training pattern that is *not* of the given
    category "cat".

    @param inputPattern The pattern whose closest neighbor is sought

    @param cat Training patterns of this category will be ignored no matter
        their distance to inputPattern

    @return A dense version of the closest training pattern, or None if no such
        patterns exist
    """
    dist = self._getDistances(inputPattern)
    sorted = dist.argsort()
    for patIdx in sorted:
      patternCat = self._categoryList[patIdx]

      # If closest pattern does not belong to specified category, return it
      if patternCat != cat:
        if self.useSparseMemory:
          closestPattern = self._Memory.getRow(int(patIdx))
        else:
          closestPattern = self._M[patIdx]

        return closestPattern

    # No patterns were found!
    return None


  def getPattern(self, idx, sparseBinaryForm=False, cat=None):
    """Gets a training pattern either by index or category number.

    @param idx Index of the training pattern

    @param sparseBinaryForm If true, returns a list of the indices of the
        non-zero bits in the training pattern

    @param cat If not None, get the first pattern belonging to category cat. If
        this is specified, idx must be None.

    @return The training pattern with specified index
    """
    if cat is not None:
      assert idx is None
      idx = self._categoryList.index(cat)

    if not self.useSparseMemory:
      pattern = self._Memory[idx]
      if sparseBinaryForm:
        pattern = pattern.nonzero()[0]

    else:
      (nz, values) = self._Memory.rowNonZeros(idx)
      if not sparseBinaryForm:
        pattern = numpy.zeros(self._Memory.nCols())
        numpy.put(pattern, nz, 1)
      else:
        pattern = nz

      return pattern


  def _calcDistance(self, inputPattern, distanceNorm=None):
    """Calculate the distances from inputPattern to all stored patterns. All
    distances are between 0.0 and 1.0

    @param inputPattern The pattern from which distances to all other patterns
        are calculated

    @param distanceNorm Degree of the distance norm
    """
    if distanceNorm is None:
      distanceNorm = self.distanceNorm

    # Sparse memory
    if self.useSparseMemory:
      if self.distanceMethod == "pctOvlerapOfLarger":
        if self._protoSizes is None:
          self._protoSizes = self._Memory.rowSums()
        dist =  self._Memory.rightVecSumAtNZ(inputPattern)
        maxVal = numpy.maximum(self._protoSizes, inputPattern.sum())
        if maxVal > 0:
          dist /= maxVal
        dist = 1.0 - dist
      elif self.distanceMethod == "rawOverlap":
        if self._protoSizes is None:
          self._protoSizes = self._Memory.rowSums()
        inputPatternSum = inputPattern.sum()
        dist = (inputPatternSum - self._Memory.rightVecSumAtNZ(inputPattern))
        if inputPatternSum > 0:
          dist /= inputPatternSum
      elif self.distanceMethod == "pctOverlapOfProto":
        if self._protoSizes is None:
          self._protoSizes = self._Memory.rowSums()
        dist =  self._Memory.rightVecSumAtNZ(inputPattern)
        dist /= self._protoSizes
        dist = 1.0 - dist
      elif self.distanceMethod == "norm":
        dist = self._Memory.vecLpDist(self.distanceNorm, inputPattern)
        distMax = dist.max()
        if distMax > 0:
          dist /= distMax
      else:
        raise RuntimeError("Unimplemented distance method %s" % \
                           (self.distanceMethod))

    # Dense memory
    else:
      if self.distanceMethod == "norm":
        dist = numpy.power(numpy.abs(self._M - inputPattern), self.distanceNorm)
        dist = dist.sum(1)
        dist = numpy.power(dist, 1.0/self.distanceNorm)
        dist /= dist.max()
      else:
        raise RuntimeError ("Not implemented yet for dense storage....")

    return dist


  def _getDistances(self, inputPattern, partitionId=None):
    """Return the distances from inputPattern to all stored patterns.

    @param inputPattern The pattern from which distances to all other patterns
        are returned

    @param partitionId    UNKNOWN
    """
    if not self._finishedLearning:
      self.finishLearning()
      self._finishedLearning = True

    if self._vt is not None and len(self._vt) > 0:
      inputPattern = numpy.dot(self._vt, inputPattern - self._mean)

    sparseInput = self._sparsifyVector(inputPattern)

    # Compute distances
    dist = self._calcDistance(sparseInput)
    # Invalidate results where category is -1
    if self._specificIndexTraining:
      dist[numpy.array(self._categoryList) == -1] = numpy.inf

    # Ignore vectors with same partition id
    if self._partitionIdArray is not None:
      dist[self._partitionIdArray == partitionId] = numpy.inf

    return dist


  def finishLearning(self):
    if self.numSVDDims is not None and self._vt is None:
      self.computeSVD()

    # Check if our partition ID list is non-trivial
    # (i.e., whether it contains at least two different
    # partition IDs)
    if self._partitionIdList:
      partitions = set(self._partitionIdList)
      if len(partitions) > 1:
        # Compile into a numpy array
        self._partitionIdArray = numpy.array(self._partitionIdList)
      else:
        # Trivial partitions; ignore
        self._partitionIdArray = None
      # Either way, we don't need the original list
      self._partitionIdList = []


  def restartLearning(self):
    """This is only invoked if we have already called finishLearning()
    but now want to go back and provide more samples.
    """
    # We need to convert the partition ID array back into a list
    if hasattr(self, "_partitionIdArray"):
      # In the case of trivial partitions, we need to regenerate
      # the "null" partition ID
      if self._partitionIdArray is None:
        self._partitionIdList = [0] * self._numPatterns
      else:
        self._partitionIdList = self._partitionIdArray.tolist()


  def computeSVD(self, numSVDSamples=None, finalize=True):
    if numSVDSamples is None:
      numSVDSamples = self._numPatterns

    if not self.useSparseMemory:
      self._a = self._Memory[:self._numPatterns]
    else:
      self._a = self._Memory.toDense()[:self._numPatterns]

    self._mean = numpy.mean(self._a, axis=0)
    self._a -= self._mean
    u,self._s,self._vt = numpy.linalg.svd(self._a[:numSVDSamples])

    if finalize:
      self.finalizeSVD()

    return self._s


  def getAdaptiveSVDDims(self, singularValues, fractionOfMax=0.001):
    v = singularValues/singularValues[0]
    idx = numpy.where(v<fractionOfMax)[0]
    if len(idx):
      print "Number of PCA dimensions chosen: ", idx[0], "out of ", len(v)
      return idx[0]
    else:
      print "Number of PCA dimensions chosen: ", len(v)-1, "out of ", len(v)
      return len(v)-1


  def finalizeSVD(self, numSVDDims=None):
    if numSVDDims is not None:
      self.numSVDDims = numSVDDims


    if self.numSVDDims=="adaptive":
      if self.fractionOfMax is not None:
          self.numSVDDims = self.getAdaptiveSVDDims(self._s, self.fractionOfMax)
      else:
          self.numSVDDims = self.getAdaptiveSVDDims(self._s)


    if self._vt.shape[0] < self.numSVDDims:
      print "******************************************************************"
      print ("Warning: The requested number of PCA dimensions is more than "
             "the number of pattern dimensions.")
      print "Setting numSVDDims = ", self._vt.shape[0]
      print "******************************************************************"
      self.numSVDDims = self._vt.shape[0]

    self._vt = self._vt[:self.numSVDDims]

    # Added when svd is not able to decompose vectors - uses raw spare vectors  
    if len(self._vt) == 0:
      return

    self._Memory = numpy.zeros((self._numPatterns,self.numSVDDims))
    self._M = self._Memory
    self.useSparseMemory = False

    for i in range(self._numPatterns):
      self._Memory[i] = numpy.dot(self._vt, self._a[i])

    self._a = None


  def leaveOneOutTest(self):
    """Run leave-one-out testing.

    Returns the total number of samples and the number correctly classified.
    Ignores invalid vectors (those with a category of -1).
    Uses partitionIdList, if non-empty, to avoid matching a vector against
    other vectors that came from the same training sequence.
    """
    if self.useSparseMemory:
      raise Exception("leaveOneOutTest only works with dense memory right now")

    # The basic test is simple, but we need to prepare some data structures to
    # handle _specificIndexTraining and _partitionIdList
    categoryListArray = numpy.array(self._categoryList[:self._M.shape[0]])
    if self._specificIndexTraining:
      # Find valid and invalid vectors using the category list
      validIndices = (categoryListArray != -1)
      invalidIndices = (categoryListArray == -1)

    # Convert list of partitions to numpy array if we haven't
    # already done so.
    partitionIdArray = None
    if hasattr(self, "_partitionIdArray") and \
        self._partitionIdArray is not None:
      partitionIdArray = self._partitionIdArray
    elif self._partitionIdList:
      # Use the partition id list
      partitionIdArray = numpy.array(self._partitionIdList)

    # Find the winning vector for each cache vector, excluding itself,
    # excluding invalid vectors, and excluding other vectors with the
    # same partition id
    winners = numpy.zeros(self._M.shape[0], numpy.int32)
    for i in xrange(self._M.shape[0]):
      if self._specificIndexTraining \
          and categoryListArray[i] == -1:  # This is an invalid vector
        continue

      # Calculate distance between this vector and all others
      distances = numpy.power(numpy.abs(self._M - self._M[i,:]),
                              self.distanceNorm)
      distances = distances.sum(1)

      # Invalidate certain vectors by setting their distance to infinity
      if self._specificIndexTraining:
        distances[invalidIndices] = numpy.inf  # Ignore invalid vectors
      if partitionIdArray is not None:  # Ignore vectors with same partition id
        distances[partitionIdArray == partitionIdArray[i]] = numpy.inf
      else:
        distances[i] = numpy.inf  # Don't match vector with itself

      if self.k == 1:
        # Take the closest vector as the winner (k=1)
        winners[i] = distances.argmin()
      else:
        # Have the top k winners vote on the category
        categoryScores = numpy.zeros(categoryListArray.max() + 1)
        for j in xrange(self.k):
          winner = distances.argmin()
          distances[winner] = numpy.inf
          categoryScores[categoryListArray[winner]] += 1
        winners[i] = categoryScores.argmax()

    if self.k == 1:
      # Convert the winners (vector IDs) to their category indices
      # For k > 1, the winners are already category indices
      winners = categoryListArray[winners]

    if self._specificIndexTraining:
      # Count the number of correct categories, ignoring invalid vectors
      matches = (winners[validIndices] == categoryListArray[validIndices])
    else:
      # Count the number of correct categories
      matches = (winners == categoryListArray)

    # number of samples, number correct
    return float(matches.shape[0]), matches.sum()


  def remapCategories(self, mapping):
    """Change the category indices.

    Used by the Network Builder to keep the category indices in sync with the
    ImageSensor categoryInfo when the user renames or removes categories.

    @param mapping List of new category indices. For example, mapping=[2,0,1]
        would change all vectors of category 0 to be category 2, category 1 to
        0, and category 2 to 1
    """
    categoryArray = numpy.array(self._categoryList)
    newCategoryArray = numpy.zeros(categoryArray.shape[0])
    newCategoryArray.fill(-1)
    for i in xrange(len(mapping)):
      newCategoryArray[categoryArray==i] = mapping[i]
    self._categoryList = list(newCategoryArray)


  def setCategoryOfVectors(self, vectorIndices, categoryIndices):
    """Change the category associated with this vector(s).

    Used by the Network Builder to move vectors between categories, to enable
    categories, and to invalidate vectors by setting the category to -1.

    @param vectorIndices Single index or list of indices

    @param categoryIndices Single index or list of indices. Can also be a
        single index when vectorIndices is a list, in which case the same
        category will be used for all vectors
    """
    if not hasattr(vectorIndices, "__iter__"):
      vectorIndices = [vectorIndices]
      categoryIndices = [categoryIndices]
    elif not hasattr(categoryIndices, "__iter__"):
      categoryIndices = [categoryIndices] * len(vectorIndices)

    for i in xrange(len(vectorIndices)):
      vectorIndex = vectorIndices[i]
      categoryIndex = categoryIndices[i]

      # Out-of-bounds is not an error, because the KNN may not have seen the
      # vector yet
      if vectorIndex < len(self._categoryList):
        self._categoryList[vectorIndex] = categoryIndex


  def __getstate__(self):
    """Return serializable state.

    This function will return a version of the __dict__.
    """
    state = self.__dict__.copy()
    return state


  def __setstate__(self, state):
    """Set the state of this object from a serialized state."""
    if "version" not in state:
      pass
    elif state["version"] == 1:
      pass
    elif state["version"] == 2:
      raise RuntimeError("Invalid deserialization of invalid KNNClassifier"
          "Verison")

    self.__dict__.update(state)

    # Set to new version
    self.version = KNNCLASSIFIER_VERSION<|MERGE_RESOLUTION|>--- conflicted
+++ resolved
@@ -573,7 +573,6 @@
     return (dist, self._categoryList)
 
 
-<<<<<<< HEAD
   ##########################################################################
   def infer(self, inputPattern, numWinners=1, computeScores=True,
                   overCategories=True, partitionId=None):
@@ -596,37 +595,6 @@
       categoryDist: A list of length numCategories. Each entry is the distance
                 from the unknown to the nearest prototype of that category. All
                 distances are between 0 and 1.0.
-
-=======
-  def infer(self, inputPattern, computeScores=True, overCategories=True,
-            partitionId=None):
-    """Finds the category that best matches the input pattern. Returns the
-    winning category index as well as a distribution over all categories.
-
-    @param inputPattern (list) A pattern to be classified
-
-    @param computeScores NO EFFECT
-
-    @param overCategories NO EFFECT
-
-    @param partitionId (int) UNKNOWN
-
-    This method returns a 4-tuple: (winner, inferenceResult, dist, categoryDist)
-      winner:           The category with the greatest number of nearest
-                        neighbors within the kth nearest neighbors. If the
-                        inferenceResult contains no neighbors, the value of
-                        winner is None; this applies to the case of exact
-                        matching.
-      inferenceResult:  A list of length numCategories, each entry contains the
-                        number of neighbors within the top k neighbors that
-                        are in that category.
-      dist:             A list of length numPrototypes. Each entry is the
-                        distance from the unknown to that prototype. All
-                        distances are between 0.0 and 1.0
-      categoryDist:     A list of length numCategories. Each entry is the
-                        distance from the unknown to the nearest prototype of
-                        that category. All distances are between 0 and 1.0.
->>>>>>> df85929b
     """
     if len(self._categoryList) == 0:
       # No categories learned yet; i.e. first inference w/ online learning.
