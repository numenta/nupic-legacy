# ----------------------------------------------------------------------
# Numenta Platform for Intelligent Computing (NuPIC)
# Copyright (C) 2014, Numenta, Inc.  Unless you have purchased from
# Numenta, Inc. a separate commercial license for this software code, the
# following terms and conditions apply:
#
# This program is free software: you can redistribute it and/or modify
# it under the terms of the GNU General Public License version 3 as
# published by the Free Software Foundation.
#
# This program is distributed in the hope that it will be useful,
# but WITHOUT ANY WARRANTY; without even the implied warranty of
# MERCHANTABILITY or FITNESS FOR A PARTICULAR PURPOSE.
# See the GNU General Public License for more details.
#
# You should have received a copy of the GNU General Public License
# along with this program.  If not, see http://www.gnu.org/licenses.
#
# http://numenta.org/licenses/
# ----------------------------------------------------------------------

"""Anomaly-related algorithms."""

import numpy

from nupic.algorithms.anomaly_likelihood import AnomalyLikelihood
from nupic.utils import MovingAverage


def computeRawAnomalyScore(activeColumns, prevPredictedColumns):
  """Computes the raw anomaly score.

  The raw anomaly score is the fraction of active columns not predicted.

  If all columns were predicted at previous time step (prevPredictedColumns) 
  then the score will be zero regardless of which columns, if any, 
  are active currently (activeColumns).

  @param activeColumns: array of active column indices
  @param prevPredictedColumns: array of columns indices predicted in prev step
  @return anomaly score [0..1] (float)

  This is the "original" computeRawAnomalyScore() implementation.
  """
  nActiveColumns = len(activeColumns)
  if nActiveColumns > 0:
    # Test whether each element of a 1-D array is also present in a second
    # array. Sum to get the total # of columns that are active and were
    # predicted.
    score = numpy.in1d(activeColumns, prevPredictedColumns).sum()
    # Get the percent of active columns that were NOT predicted, that is
    # our anomaly score.
    score = (nActiveColumns - score) / float(nActiveColumns)
  else:
    # There are no active columns.
    score = 0.0

  return score



class Anomaly(object):
  """Utility class for generating anomaly scores in different ways.

  Supported modes:
    MODE_PURE - the raw anomaly score as computed by computeRawAnomalyScore
    MODE_LIKELIHOOD - uses the AnomalyLikelihood class on top of the raw
        anomaly scores
    MODE_WEIGHTED - multiplies the likelihood result with the raw anomaly score
        that was used to generate the likelihood
    MODE_CUSTOM - user defined callable used in compute()
  """

  # anomaly modes supported
  MODE_PURE = "pure"
  MODE_LIKELIHOOD = "likelihood"
  MODE_WEIGHTED = "weighted"
  MODE_CUSTOM = "custom"
  supportedModes = (MODE_PURE, MODE_LIKELIHOOD, MODE_WEIGHTED, MODE_CUSTOM)
  

  def __init__(self, slidingWindowSize=None, 
                     mode=MODE_PURE, 
                     binaryAnomalyThreshold=None,
                     customComputeFn=None):
    """
    @param slidingWindowSize (optional) - how many elements are summed up;
        enables moving average on final anomaly score; int >= 0
    @param mode (optional) - (string) how to compute anomaly;
        possible values are:
          - Anomaly.MODE_PURE - the default, how much anomal the value is;
              float 0..1 where 1=totally unexpected
          - Anomaly.MODE_LIKELIHOOD - uses the anomaly_likelihood code;
              models probability of receiving this value and anomalyScore
          - Anomaly.MODE_WEIGHTED - "pure" anomaly weighted by "likelihood"
              (anomaly * likelihood)
          - Anomaly.MODE_CUSTOM - implies custom function will be provided 
                       and used directly to compute score
    @param binaryAnomalyThreshold (optional) - if set [0,1] anomaly score
         will be discretized to 1/0 (1 if >= binaryAnomalyThreshold)
         The transformation is applied after moving average is computed and updated.
    @param customComputeFn (optional) - required with mode="custom", a callable
                       used for user-defined anomaly computation.
                       Requirements on this callable are:
                         params:
                           activeColumns: array of active cols. indices
                           prevPredictedColumns: array of pred. cols. indices
                           inputValue: raw input (default=None) 
                           timestamp: (default=None)
                         return:
                           anomaly score: float [0..1]
                       @see description for compute() method for details
    """
    # sliding window / moving average
    if slidingWindowSize is not None:
      self._movingAverage = MovingAverage(windowSize=slidingWindowSize)
    else:
      self._movingAverage = None
<<<<<<< HEAD
    # binarization
=======

    if self._mode == Anomaly.MODE_LIKELIHOOD or self._mode == Anomaly.MODE_WEIGHTED:
      self._likelihood = AnomalyLikelihood() # probabilistic anomaly
    else:
      self._likelihood = None

    if not self._mode in Anomaly._supportedModes:
      raise ValueError("Invalid anomaly mode; only supported modes are: "
                       "Anomaly.MODE_PURE, Anomaly.MODE_LIKELIHOOD, "
                       "Anomaly.MODE_WEIGHTED; you used: %r" % self._mode)

>>>>>>> d61083bb
    self._binaryThreshold = binaryAnomalyThreshold
    if binaryAnomalyThreshold is not None and ( 
          not isinstance(binaryAnomalyThreshold, float) or
          binaryAnomalyThreshold >= 1.0  or 
          binaryAnomalyThreshold <= 0.0 ):
      raise ValueError("Anomaly: binaryAnomalyThreshold must be from (0,1) "
                       "or None if disabled.")
    # switch and setup compute() based on mode
    self._mode = mode
    self._likelihood = None

    if mode == Anomaly.MODE_CUSTOM:
      if callable(customComputeFn):
        self._computeAnomaly = customComputeFn
      else:
        raise ValueError("Anomaly: with mode='custom' a callable must be provided as 'customComputeFn' param")
    elif mode == Anomaly.MODE_PURE:
      self._computeAnomaly =  self._computeRaw
    elif mode == Anomaly.MODE_LIKELIHOOD:
      self._likelihood = AnomalyLikelihood() # probabilistic anomaly
      self._computeAnomaly = self._computeLikelihood
    elif mode == Anomaly.MODE_WEIGHTED:
      self._likelihood = AnomalyLikelihood() # probabilistic anomaly
      self._computeAnomaly = self._computeWeighted
    else:
      raise ValueError("Anomaly: mode has to be one of '%s' but is '%r' "
                         % (Anomaly.supportedModes, mode) )



  def compute(self, activeColumns, predictedColumns, 
			inputValue=None, timestamp=None):
    """Compute the anomaly score as the percent of active columns not predicted.

    @param activeColumns: array of active column indices
    @param predictedColumns: array of columns indices predicted in this step
                             (used for anomaly in step T+1)
    @param inputValue: (optional) value of current input to encoders 
				(eg "cat" for category encoder)
                              	(used in anomaly-likelihood)
    @param timestamp: (optional) date timestamp when the sample occured
                              	(used in anomaly-likelihood)
    @return the computed anomaly score; float 0..1
    """

    # Compute final anomaly based on selected mode.
    score = self._computeAnomaly(activeColumns, predictedColumns, inputValue, timestamp)

    # Last, do moving-average if windowSize was specified.
    if self._movingAverage is not None:
      score = self._movingAverage.next(score)

    # apply binary discretization if required
    if self._binaryThreshold is not None:
      if score >= self._binaryThreshold:
        score = 1.0
      else:
        score = 0.0

    return score


############################################
# implementations of compute() function
  def _computeRaw(self, active, prevPredicted, inputValue=None, timestamp=None):
    """
    compute anomaly score using the "classical" (raw) implementation.
    Used in mode Anomaly.MODE_PURE
    @see computeRawAnomalyScore for details and params
    """
    return computeRawAnomalyScore(active, prevPredicted)

  def _computeLikelihood(self, active, prevPredicted, inputValue, ts=None):
    """
    Anomaly computed using the anomaly_likelihood score, 
    which models probability of (input, anomalyScore) pair.
    Used in mode Anomaly.MODE_LIKELIHOOD
    @see compute() for parameters 
         and anomaly_likelihood.py file for functionality
    """
    assert isinstance(self._likelihood, AnomalyLikelihood)
    if inputValue is None:
      raise ValueError("Selected anomaly mode 'Anomaly.MODE_LIKELIHOOD' "
                       "requires 'inputValue' as parameter to compute() method. ")
    rawScore = computeRawAnomalyScore(active, prevPredicted)
    return self._likelihood.anomalyProbability(inputValue, rawScore, ts) # probability

  def _computeWeighted(self, active, prevPredicted, inputValue, timestamp=None):
    """
    Raw anomaly weighted by likelihood, 
    combination of "pure" and "likelihood" modes.
    Used in Anomaly.MODE_WEIGHTED
    @see compute() for parameters
    """
    prob = self._computeLikelihood(active, prevPredicted, inputValue, timestamp)
    raw = computeRawAnomalyScore(active, prevPredicted)
    return (raw * prob)


# support functions
  def __str__(self):
    windowSize = 0
    if self._movingAverage is not None:
      windowSize = self._movingAverage.windowSize
    return "Anomaly:\tmode=%s\twindowSize=%r" % (self._mode, windowSize)


  def __eq__(self, other):
    if not isinstance(other, Anomaly): 
      return False
    if (other._mode == self._mode and
        other._binaryThreshold == self._binaryThreshold and
        other._movingAverage == self._movingAverage and
        other._likelihood == self._likelihood):
      return True #equal
    else:
      return False


  def __setstate__(self, state):
    """deserialization"""
    self.__dict__.update(state)
    if not hasattr(self, '_mode'):
      self._mode = Anomaly.MODE_PURE
    if not hasattr(self, '_movingAverage'):
      self._movingAverage = None
    if not hasattr(self, '_binaryThreshold'):
      self._binaryThreshold = None<|MERGE_RESOLUTION|>--- conflicted
+++ resolved
@@ -111,37 +111,26 @@
                            anomaly score: float [0..1]
                        @see description for compute() method for details
     """
+    self._mode = mode
+    self._likelihood = None
+    self._movingAverage = None
+    self._likelihood = None
+    self._binaryThreshold = binaryAnomalyThreshold
+    self._computeAnomaly = None
+
     # sliding window / moving average
     if slidingWindowSize is not None:
       self._movingAverage = MovingAverage(windowSize=slidingWindowSize)
-    else:
-      self._movingAverage = None
-<<<<<<< HEAD
+
     # binarization
-=======
-
-    if self._mode == Anomaly.MODE_LIKELIHOOD or self._mode == Anomaly.MODE_WEIGHTED:
-      self._likelihood = AnomalyLikelihood() # probabilistic anomaly
-    else:
-      self._likelihood = None
-
-    if not self._mode in Anomaly._supportedModes:
-      raise ValueError("Invalid anomaly mode; only supported modes are: "
-                       "Anomaly.MODE_PURE, Anomaly.MODE_LIKELIHOOD, "
-                       "Anomaly.MODE_WEIGHTED; you used: %r" % self._mode)
-
->>>>>>> d61083bb
-    self._binaryThreshold = binaryAnomalyThreshold
     if binaryAnomalyThreshold is not None and ( 
           not isinstance(binaryAnomalyThreshold, float) or
           binaryAnomalyThreshold >= 1.0  or 
           binaryAnomalyThreshold <= 0.0 ):
       raise ValueError("Anomaly: binaryAnomalyThreshold must be from (0,1) "
                        "or None if disabled.")
+
     # switch and setup compute() based on mode
-    self._mode = mode
-    self._likelihood = None
-
     if mode == Anomaly.MODE_CUSTOM:
       if callable(customComputeFn):
         self._computeAnomaly = customComputeFn
