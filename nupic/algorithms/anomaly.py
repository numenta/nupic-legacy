# ----------------------------------------------------------------------
# Numenta Platform for Intelligent Computing (NuPIC)
# Copyright (C) 2014, Numenta, Inc.  Unless you have purchased from
# Numenta, Inc. a separate commercial license for this software code, the
# following terms and conditions apply:
#
# This program is free software: you can redistribute it and/or modify
# it under the terms of the GNU General Public License version 3 as
# published by the Free Software Foundation.
#
# This program is distributed in the hope that it will be useful,
# but WITHOUT ANY WARRANTY; without even the implied warranty of
# MERCHANTABILITY or FITNESS FOR A PARTICULAR PURPOSE.
# See the GNU General Public License for more details.
#
# You should have received a copy of the GNU General Public License
# along with this program.  If not, see http://www.gnu.org/licenses.
#
# http://numenta.org/licenses/
# ----------------------------------------------------------------------

"""Anomaly-related algorithms."""

import numpy
import collections

from nupic.algorithms.anomaly_likelihood import AnomalyLikelihood
from nupic.utils import MovingAverage


def computeRawAnomalyScore(activeColumns, prevPredictedColumns):
  """Computes the raw anomaly score.

  The raw anomaly score is the fraction of active columns not predicted.

  The implementation is using in1D() function, 
  "satisfied" means it only cares if activeColumns at time T have been 
  predicted at T-1. 

  Which means a temporal pooler TP with all columns in predictive state at T-1
  would have zero anomaly score at T for any active state. 

  @param activeColumns: array of active column indices
  @param prevPredictedColumns: array of columns indices predicted in prev step
  @return anomaly score 0..1 (float)

  This is the "original" computeRawAnomalyScore() implementation.

  This method is a placeholder for the default computeAnomalyScore() implementation.
  """
<<<<<<< HEAD
  return compute_In1D_Satisfied(activeColumns, prevPredictedColumns)
=======
  nActiveColumns = len(activeColumns)
  if nActiveColumns > 0:
    # Test whether each element of a 1-D array is also present in a second
    # array. Sum to get the total # of columns that are active and were
    # predicted.
    score = numpy.in1d(activeColumns, prevPredictedColumns).sum()
    # Get the percent of active columns that were NOT predicted, that is
    # our anomaly score.
    score = (nActiveColumns - score) / float(nActiveColumns)
  else:
    # There are no active columns.
    score = 0.0

  return score
>>>>>>> c804ad96



class Anomaly(object):
  """Utility class for generating anomaly scores in different ways.

  Supported modes:
    MODE_PURE - the raw anomaly score as computed by computeRawAnomalyScore
    MODE_LIKELIHOOD - uses the AnomalyLikelihood class on top of the raw
        anomaly scores
    MODE_WEIGHTED - multiplies the likelihood result with the raw anomaly score
        that was used to generate the likelihood
  """


  # anomaly modes supported
  MODE_PURE = "pure"
  MODE_LIKELIHOOD = "likelihood"
  MODE_WEIGHTED = "weighted"
  _supportedModes = (MODE_PURE, MODE_LIKELIHOOD, MODE_WEIGHTED)
  # functions for computing anomaly score that are supported
  _computeImplementations = ()

  def __init__(self, slidingWindowSize=None, 
                     mode=MODE_PURE, 
                     binaryAnomalyThreshold=None,
                     computeFn=computeRawAnomalyScore):
    """
    @param slidingWindowSize (optional) - how many elements are summed up;
        enables moving average on final anomaly score; int >= 0
    @param mode (optional) - (string) how to compute anomaly;
        possible values are:
          - "pure" - the default, how much anomal the value is;
              float 0..1 where 1=totally unexpected
          - "likelihood" - uses the anomaly_likelihood code;
              models probability of receiving this value and anomalyScore
          - "weighted" - "pure" anomaly weighted by "likelihood"
              (anomaly * likelihood)
    @param binaryAnomalyThreshold (optional) - if set [0,1] anomaly score
         will be discretized to 1/0 (1 if >= binaryAnomalyThreshold)
         The transformation is applied after moving average is computed and updated.
    @param computeFn (opt) - method how the "raw" anomaly score is computed from temporal pooler, 
                     All available implementations are listed in '_computeImplementations', 
                     default value is same as 'computeRawAnomalyScore()'.
    """
    self._mode = mode
    if slidingWindowSize is not None:
      self._movingAverage = MovingAverage(windowSize=slidingWindowSize)
    else:
      self._movingAverage = None

    if self._mode == Anomaly.MODE_LIKELIHOOD or self._mode == Anomaly.MODE_WEIGHTED:
      self._likelihood = AnomalyLikelihood() # probabilistic anomaly
    if not self._mode in Anomaly._supportedModes:
      raise ValueError("Invalid anomaly mode; only supported modes are: "
                       "Anomaly.MODE_PURE, Anomaly.MODE_LIKELIHOOD, "
                       "Anomaly.MODE_WEIGHTED; you used: %r" % self._mode)
    self._binaryThreshold = binaryAnomalyThreshold
    if binaryAnomalyThreshold is not None and ( 
          not isinstance(binaryAnomalyThreshold, float) or
          binaryAnomalyThreshold >= 1.0  or 
          binaryAnomalyThreshold <= 0.0 ):
      raise ValueError("Anomaly: binaryAnomalyThreshold must be from (0,1) "
                       "or None if disabled.")
    # fill allowed implementations
    Anomaly._computeImplementations += (compute_In1D_Satisfied,)
    Anomaly._computeImplementations += (computeRawAnomalyScore,)

    self._computeFn = computeFn
    if (not isinstance(computeFn, collections.Callable) or 
        not computeFn in Anomaly._computeImplementations):
      raise ValueError("Anomaly: computeFn has to be on of '%s' but is '%s' " % (Anomaly._computeImplementations, computeFn) )


  def compute(self, activeColumns, predictedColumns, 
			inputValue=None, timestamp=None):
    """Compute the anomaly score as the percent of active columns not predicted.

    @param activeColumns: array of active column indices
    @param predictedColumns: array of columns indices predicted in this step
                             (used for anomaly in step T+1)
    @param inputValue: (optional) value of current input to encoders 
				(eg "cat" for category encoder)
                              	(used in anomaly-likelihood)
    @param timestamp: (optional) date timestamp when the sample occured
                              	(used in anomaly-likelihood)
    @return the computed anomaly score; float 0..1
    """
    # Start by computing the raw anomaly score.
    anomalyScore = self._computeFn(activeColumns, predictedColumns)

    # Compute final anomaly based on selected mode.
    if self._mode == Anomaly.MODE_PURE:
      score = anomalyScore
    elif self._mode == Anomaly.MODE_LIKELIHOOD:
      if inputValue is None:
        raise ValueError("Selected anomaly mode 'Anomaly.MODE_LIKELIHOOD' "
                 "requires 'inputValue' as parameter to compute() method. ")

      probability = self._likelihood.anomalyProbability(
          inputValue, anomalyScore, timestamp)
      # low likelihood -> hi anomaly
      score = 1 - probability
    elif self._mode == Anomaly.MODE_WEIGHTED:
      probability = self._likelihood.anomalyProbability(
          inputValue, anomalyScore, timestamp)
      score = anomalyScore * (1 - probability)

    # Last, do moving-average if windowSize was specified.
    if self._movingAverage is not None:
      score = self._movingAverage.next(score)

    # apply binary discretization if required
    if self._binaryThreshold is not None:
      if score >= self._binaryThreshold:
        score = 1.0
      else:
        score = 0.0

    return score


  def __str__(self):
    windowSize = 0
    if self._movingAverage is not None:
      windowSize = self._movingAverage.windowSize
    return "Anomaly:\tmode=%s\twindowSize=%r" % (self._mode, windowSize)


  def __setstate__(self, state):
    """deserialization"""
    self.__dict__.update(state)

    if not hasattr(self, '_mode'):
      self._mode = Anomaly.MODE_PURE
    if not hasattr(self, '_movingAverage'):
      self._movingAverage = None
    if not hasattr(self, '_binaryThreshold'):
      self._binaryThreshold = None
    if not hasattr(self, '_computeFn'):
      self._computeFn = computeRawAnomalyScore

  ##################################################################
  # these methods are alternative implementations of 'how to compute'
  # anomaly score from the neural output (2 binary vectors)
  ##################################################################
def compute_In1D_Satisfied(activeColumns, prevPredictedColumns):
    """Computes the raw anomaly score.

    The raw anomaly score is the fraction of active columns not predicted.

    The implementation is using in1D() function, 
    "satisfied" means it only cares if activeColumns at time T have been 
    predicted at T-1. 

    Which means a temporal pooler TP with all columns in predictive state at T-1
    would have zero anomaly score at T for any active state. 

    @param activeColumns: array of active column indices
    @param prevPredictedColumns: array of columns indices predicted in prev step
    @return anomaly score 0..1 (float)

    This is the "original" computeRawAnomalyScore() implementation.
    """
    nActiveColumns = len(activeColumns)
    if nActiveColumns > 0:
      # Test whether each element of a 1-D array is also present in a second
      # array. Sum to get the total # of columns that are active and were
      # predicted.
      score = numpy.in1d(activeColumns, prevPredictedColumns).sum()
      # Get the percent of active columns that were NOT predicted, that is
      # our anomaly score.
      score = (nActiveColumns - score) / float(nActiveColumns)
    elif len(prevPredictedColumns) > 0:
      # There were predicted columns but none active.
      score = 1.0
    else:
      # There were no predicted or active columns.
      score = 0.0
    return score<|MERGE_RESOLUTION|>--- conflicted
+++ resolved
@@ -48,24 +48,7 @@
 
   This method is a placeholder for the default computeAnomalyScore() implementation.
   """
-<<<<<<< HEAD
   return compute_In1D_Satisfied(activeColumns, prevPredictedColumns)
-=======
-  nActiveColumns = len(activeColumns)
-  if nActiveColumns > 0:
-    # Test whether each element of a 1-D array is also present in a second
-    # array. Sum to get the total # of columns that are active and were
-    # predicted.
-    score = numpy.in1d(activeColumns, prevPredictedColumns).sum()
-    # Get the percent of active columns that were NOT predicted, that is
-    # our anomaly score.
-    score = (nActiveColumns - score) / float(nActiveColumns)
-  else:
-    # There are no active columns.
-    score = 0.0
-
-  return score
->>>>>>> c804ad96
 
 
 
@@ -239,10 +222,7 @@
       # Get the percent of active columns that were NOT predicted, that is
       # our anomaly score.
       score = (nActiveColumns - score) / float(nActiveColumns)
-    elif len(prevPredictedColumns) > 0:
-      # There were predicted columns but none active.
-      score = 1.0
     else:
-      # There were no predicted or active columns.
+      # There are no active columns.
       score = 0.0
     return score