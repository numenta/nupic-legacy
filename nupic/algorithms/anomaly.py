# ----------------------------------------------------------------------
# Numenta Platform for Intelligent Computing (NuPIC)
# Copyright (C) 2014, Numenta, Inc.  Unless you have purchased from
# Numenta, Inc. a separate commercial license for this software code, the
# following terms and conditions apply:
#
# This program is free software: you can redistribute it and/or modify
# it under the terms of the GNU General Public License version 3 as
# published by the Free Software Foundation.
#
# This program is distributed in the hope that it will be useful,
# but WITHOUT ANY WARRANTY; without even the implied warranty of
# MERCHANTABILITY or FITNESS FOR A PARTICULAR PURPOSE.
# See the GNU General Public License for more details.
#
# You should have received a copy of the GNU General Public License
# along with this program.  If not, see http://www.gnu.org/licenses.
#
# http://numenta.org/licenses/
# ----------------------------------------------------------------------

"""Anomaly-related algorithms."""

import numpy

from nupic.algorithms.anomaly_likelihood import AnomalyLikelihood
from nupic.utils import MovingAverage


def computeRawAnomalyScore(activeColumns, prevPredictedColumns):
  """Computes the raw anomaly score.

  The raw anomaly score is the fraction of active columns not predicted.

  If all columns were predicted at previous time step (prevPredictedColumns) 
  then the score will be zero regardless of which columns, if any, 
  are active currently (activeColumns).

  @param activeColumns: array of active column indices
  @param prevPredictedColumns: array of columns indices predicted in prev step
  @return anomaly score [0..1] (float)

  This is the "original" computeRawAnomalyScore() implementation.
  """
  nActiveColumns = len(activeColumns)
  if nActiveColumns > 0:
    # Test whether each element of a 1-D array is also present in a second
    # array. Sum to get the total # of columns that are active and were
    # predicted.
    score = numpy.in1d(activeColumns, prevPredictedColumns).sum()
    # Get the percent of active columns that were NOT predicted, that is
    # our anomaly score.
    score = (nActiveColumns - score) / float(nActiveColumns)
  else:
    # There are no active columns.
    score = 0.0

  return score



class Anomaly(object):
  """Utility class for generating anomaly scores in different ways.

  Supported modes:
    MODE_PURE - the raw anomaly score as computed by computeRawAnomalyScore
    MODE_LIKELIHOOD - uses the AnomalyLikelihood class on top of the raw
        anomaly scores
    MODE_WEIGHTED - multiplies the likelihood result with the raw anomaly score
        that was used to generate the likelihood
    MODE_CUSTOM - user defined callable used in compute()
  """

  # anomaly modes supported
  MODE_PURE = "pure"
  MODE_LIKELIHOOD = "likelihood"
  MODE_WEIGHTED = "weighted"
  MODE_CUSTOM = "custom"
  supportedModes = (MODE_PURE, MODE_LIKELIHOOD, MODE_WEIGHTED, MODE_CUSTOM)
  

<<<<<<< HEAD
  def __init__(self, slidingWindowSize=None, 
                     mode=MODE_PURE, 
                     binaryAnomalyThreshold=None,
                     customComputeFn=None):
=======

  def __init__(self, 
               slidingWindowSize=None, 
               mode=MODE_PURE, 
               binaryAnomalyThreshold=None):
>>>>>>> 2c78bf06
    """
    @param slidingWindowSize (optional) - how many elements are summed up;
        enables moving average on final anomaly score; int >= 0
    @param mode (optional) - (string) how to compute anomaly;
        possible values are:
          - Anomaly.MODE_PURE - the default, how much anomal the value is;
              float 0..1 where 1=totally unexpected
          - Anomaly.MODE_LIKELIHOOD - uses the anomaly_likelihood code;
              models probability of receiving this value and anomalyScore
          - Anomaly.MODE_WEIGHTED - "pure" anomaly weighted by "likelihood"
              (anomaly * likelihood)
          - Anomaly.MODE_CUSTOM - implies custom function will be provided 
                       and used directly to compute score
    @param binaryAnomalyThreshold (optional) - if set [0,1] anomaly score
         will be discretized to 1/0 (1 if >= binaryAnomalyThreshold)
<<<<<<< HEAD
         The transformation is applied after moving average is computed and updated.
    @param customComputeFn (optional) - required with mode="custom", a callable
                       used for user-defined anomaly computation.
                       Requirements on this callable are:
                         params:
                           activeColumns: array of active cols. indices
                           prevPredictedColumns: array of pred. cols. indices
                           inputValue: raw input (default=None) 
                           timestamp: (default=None)
                         return:
                           anomaly score: float [0..1]
                       @see description for compute() method for details
=======
         The transformation is applied after moving average is computed.
>>>>>>> 2c78bf06
    """
    self._mode = mode
    self._likelihood = None
    self._movingAverage = None
    self._likelihood = None
    self._binaryThreshold = binaryAnomalyThreshold
    self._computeAnomaly = None

    # sliding window / moving average
    if slidingWindowSize is not None:
      self._movingAverage = MovingAverage(windowSize=slidingWindowSize)

<<<<<<< HEAD
    # binarization
=======
    if (self._mode == Anomaly.MODE_LIKELIHOOD or 
        self._mode == Anomaly.MODE_WEIGHTED):
      self._likelihood = AnomalyLikelihood() # probabilistic anomaly
    else:
      self._likelihood = None

    if not self._mode in self._supportedModes:
      raise ValueError("Invalid anomaly mode; only supported modes are: "
                       "Anomaly.MODE_PURE, Anomaly.MODE_LIKELIHOOD, "
                       "Anomaly.MODE_WEIGHTED; you used: %r" % self._mode)

    self._binaryThreshold = binaryAnomalyThreshold
>>>>>>> 2c78bf06
    if binaryAnomalyThreshold is not None and ( 
          not isinstance(binaryAnomalyThreshold, float) or
          binaryAnomalyThreshold >= 1.0  or 
          binaryAnomalyThreshold <= 0.0 ):
      raise ValueError("Anomaly: binaryAnomalyThreshold must be from (0,1) "
                       "or None if disabled.")

    # switch and setup compute() based on mode
    self._registerCustomComputeFn(mode, customComputeFn)


  def _registerCustomComputeFn(self, mode, customComputeFn):
    """
    @param mode - name of the mode, eg Anomaly.MODE_PURE, ...
    @param customComputeFn - a callable use for custom compute() calls
    """
    if mode == Anomaly.MODE_CUSTOM:
      if callable(customComputeFn):
        self._computeAnomaly = customComputeFn
      else:
        raise ValueError("Anomaly: with mode='custom' a callable must be "
                         "provided as 'customComputeFn' param, but got %r" % 
                         (customComputeFn,))
    elif mode == Anomaly.MODE_PURE:
      self._computeAnomaly =  self._computeRaw
    elif mode == Anomaly.MODE_LIKELIHOOD:
      self._likelihood = AnomalyLikelihood() # probabilistic anomaly
      self._computeAnomaly = self._computeLikelihood
    elif mode == Anomaly.MODE_WEIGHTED:
      self._likelihood = AnomalyLikelihood() # probabilistic anomaly
      self._computeAnomaly = self._computeWeighted
    else:
      raise ValueError("Anomaly: mode has to be one of '%s' but is '%r' "
                         % (self.supportedModes, mode) )


  def compute(self, activeColumns, predictedColumns, 
			inputValue=None, timestamp=None):
    """Compute the anomaly score as the percent of active columns not predicted.

    @param activeColumns: array of active column indices
    @param predictedColumns: array of columns indices predicted in this step
                             (used for anomaly in step T+1)
    @param inputValue: (optional) value of current input to encoders 
				(eg "cat" for category encoder)
                              	(used in anomaly-likelihood)
    @param timestamp: (optional) date timestamp when the sample occured
                              	(used in anomaly-likelihood)
    @return the computed anomaly score; float 0..1
    """

    # Compute final anomaly based on selected mode.
    score = self._computeAnomaly(activeColumns, predictedColumns, inputValue, timestamp)

    # Last, do moving-average if windowSize was specified.
    if self._movingAverage is not None:
      score = self._movingAverage.next(score)

    # apply binary discretization if required
    if self._binaryThreshold is not None:
      if score >= self._binaryThreshold:
        score = 1.0
      else:
        score = 0.0

    return score


############################################
# implementations of compute() function
  def _computeRaw(self, active, prevPredicted, inputValue=None, timestamp=None):
    """
    compute anomaly score using the "classical" (raw) implementation.
    Used in mode Anomaly.MODE_PURE
    @see computeRawAnomalyScore for details and params
    """
    return computeRawAnomalyScore(active, prevPredicted)

  def _computeLikelihood(self, active, prevPredicted, inputValue, ts=None):
    """
    Anomaly computed using the anomaly_likelihood score, 
    which models probability of (input, anomalyScore) pair.
    Used in mode Anomaly.MODE_LIKELIHOOD
    @see compute() for parameters 
         and anomaly_likelihood.py file for functionality
    """
    assert isinstance(self._likelihood, AnomalyLikelihood)
    if inputValue is None:
      raise ValueError("Selected anomaly mode 'Anomaly.MODE_LIKELIHOOD' "
                       "requires 'inputValue' as parameter to compute() method. ")
    rawScore = computeRawAnomalyScore(active, prevPredicted)
    return self._likelihood.anomalyProbability(inputValue, rawScore, ts) # probability

  def _computeWeighted(self, active, prevPredicted, inputValue, timestamp=None):
    """
    Raw anomaly weighted by likelihood, 
    combination of "pure" and "likelihood" modes.
    Used in Anomaly.MODE_WEIGHTED
    @see compute() for parameters
    """
    prob = self._computeLikelihood(active, prevPredicted, inputValue, timestamp)
    raw = computeRawAnomalyScore(active, prevPredicted)
    return (raw * prob)


# support functions
  def __str__(self):
    windowSize = 0
    if self._movingAverage is not None:
      windowSize = self._movingAverage.windowSize
    return "Anomaly:\tmode=%s\twindowSize=%r" % (self._mode, windowSize)


  def __eq__(self, other):
<<<<<<< HEAD
    if not isinstance(other, Anomaly): 
      return False
    if (other._mode == self._mode and
        other._binaryThreshold == self._binaryThreshold and
        other._movingAverage == self._movingAverage and
        other._likelihood == self._likelihood):
      return True #equal
    else:
      return False
=======
    return (isinstance(other, Anomaly) and
            other._mode == self._mode and
            other._binaryThreshold == self._binaryThreshold and
            other._movingAverage == self._movingAverage and
            other._likelihood == self._likelihood)
>>>>>>> 2c78bf06


  def __setstate__(self, state):
    """deserialization"""
    self.__dict__.update(state)
    if not hasattr(self, '_mode'):
      self._mode = Anomaly.MODE_PURE
    if not hasattr(self, '_movingAverage'):
      self._movingAverage = None
    if not hasattr(self, '_binaryThreshold'):
      self._binaryThreshold = None
    if not hasattr(self, '_computeAnomaly'):
      self._registerCustomComputeFn(self._mode, None)


  def __getstate__(self):
    result = self.__dict__.copy()
    if result['_mode'] == Anomaly.MODE_CUSTOM:
      raise ValueError("Anomaly: cannot serialize custom compute functions provided.")
    del result['_computeAnomaly']
    return result<|MERGE_RESOLUTION|>--- conflicted
+++ resolved
@@ -79,18 +79,10 @@
   supportedModes = (MODE_PURE, MODE_LIKELIHOOD, MODE_WEIGHTED, MODE_CUSTOM)
   
 
-<<<<<<< HEAD
   def __init__(self, slidingWindowSize=None, 
                      mode=MODE_PURE, 
                      binaryAnomalyThreshold=None,
                      customComputeFn=None):
-=======
-
-  def __init__(self, 
-               slidingWindowSize=None, 
-               mode=MODE_PURE, 
-               binaryAnomalyThreshold=None):
->>>>>>> 2c78bf06
     """
     @param slidingWindowSize (optional) - how many elements are summed up;
         enables moving average on final anomaly score; int >= 0
@@ -106,8 +98,7 @@
                        and used directly to compute score
     @param binaryAnomalyThreshold (optional) - if set [0,1] anomaly score
          will be discretized to 1/0 (1 if >= binaryAnomalyThreshold)
-<<<<<<< HEAD
-         The transformation is applied after moving average is computed and updated.
+         The transformation is applied after moving average is computed.
     @param customComputeFn (optional) - required with mode="custom", a callable
                        used for user-defined anomaly computation.
                        Requirements on this callable are:
@@ -119,14 +110,10 @@
                          return:
                            anomaly score: float [0..1]
                        @see description for compute() method for details
-=======
-         The transformation is applied after moving average is computed.
->>>>>>> 2c78bf06
     """
     self._mode = mode
     self._likelihood = None
     self._movingAverage = None
-    self._likelihood = None
     self._binaryThreshold = binaryAnomalyThreshold
     self._computeAnomaly = None
 
@@ -134,22 +121,16 @@
     if slidingWindowSize is not None:
       self._movingAverage = MovingAverage(windowSize=slidingWindowSize)
 
-<<<<<<< HEAD
-    # binarization
-=======
     if (self._mode == Anomaly.MODE_LIKELIHOOD or 
         self._mode == Anomaly.MODE_WEIGHTED):
       self._likelihood = AnomalyLikelihood() # probabilistic anomaly
-    else:
-      self._likelihood = None
-
-    if not self._mode in self._supportedModes:
+
+    if not self._mode in self.supportedModes:
       raise ValueError("Invalid anomaly mode; only supported modes are: "
                        "Anomaly.MODE_PURE, Anomaly.MODE_LIKELIHOOD, "
-                       "Anomaly.MODE_WEIGHTED; you used: %r" % self._mode)
-
-    self._binaryThreshold = binaryAnomalyThreshold
->>>>>>> 2c78bf06
+                       "Anomaly.MODE_WEIGHTED, Anomaly.MODE_CUSTOM; "
+                       "you used: %r" % self._mode)
+    # binarization
     if binaryAnomalyThreshold is not None and ( 
           not isinstance(binaryAnomalyThreshold, float) or
           binaryAnomalyThreshold >= 1.0  or 
@@ -264,23 +245,11 @@
 
 
   def __eq__(self, other):
-<<<<<<< HEAD
-    if not isinstance(other, Anomaly): 
-      return False
-    if (other._mode == self._mode and
-        other._binaryThreshold == self._binaryThreshold and
-        other._movingAverage == self._movingAverage and
-        other._likelihood == self._likelihood):
-      return True #equal
-    else:
-      return False
-=======
     return (isinstance(other, Anomaly) and
             other._mode == self._mode and
             other._binaryThreshold == self._binaryThreshold and
             other._movingAverage == self._movingAverage and
             other._likelihood == self._likelihood)
->>>>>>> 2c78bf06
 
 
   def __setstate__(self, state):
