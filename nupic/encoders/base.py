# ----------------------------------------------------------------------
# Numenta Platform for Intelligent Computing (NuPIC)
# Copyright (C) 2013, Numenta, Inc.  Unless you have an agreement
# with Numenta, Inc., for a separate license for this software code, the
# following terms and conditions apply:
#
# This program is free software: you can redistribute it and/or modify
# it under the terms of the GNU General Public License version 3 as
# published by the Free Software Foundation.
#
# This program is distributed in the hope that it will be useful,
# but WITHOUT ANY WARRANTY; without even the implied warranty of
# MERCHANTABILITY or FITNESS FOR A PARTICULAR PURPOSE.
# See the GNU General Public License for more details.
#
# You should have received a copy of the GNU General Public License
# along with this program.  If not, see http://www.gnu.org/licenses.
#
# http://numenta.org/licenses/
# ----------------------------------------------------------------------

from collections import namedtuple

import numpy

from utils import bitsToString
from nupic.data import SENTINEL_VALUE_FOR_MISSING_DATA
from nupic.data.fieldmeta import FieldMetaType


defaultDtype = numpy.uint8

"""Classes for encoding different types of values into bitstrings for HTM input"""

################################################################################
# EncoderResult class
# -----------------------------------------------------------------------
# Tuple to represent the results of computations in different forms.
# value:    A representation of the encoded value in the same format as the input
#           (i.e. float for scalars, string for categories)
# scalar:   A representation of the encoded value as a number. All encoded values
#           are represented as some form of numeric value before being encoded
#           (e.g. for categories, this is the internal index used by the encoder)
# encoding: The bit-string representation of the value
EncoderResult = namedtuple("EncoderResult", ['value', 'scalar','encoding'])

################################################################################
def _isSequence(obj):
  """ Helper function to determine if a function is a list or sequence """
  mType = type(obj)
  return mType is list or mType is tuple

################################################################################
class Encoder(object):
  """
  An encoder takes a value and encodes it with a partial sparse representation
  of bits.  The Encoder superclass implements:
  - encode() - returns a numpy array encoding the input; syntactic sugar
    on top of encodeIntoArray. If pprint, prints the encoding to the terminal
  - pprintHeader() -- prints a header describing the encoding to the terminal
  - pprint() -- prints an encoding to the terminal

  Methods/properties that must be implemented by subclasses:
  - getDecoderOutputFieldTypes() -- must be implemented by leaf encoders; returns
    \[`nupic.data.fieldmeta.FieldMetaType.XXXXX`\] (e.g., \[nupic.data.fieldmetaFieldMetaType.float\])
  - getWidth() -- returns the output width, in bits
  - encodeIntoArray() -- encodes input and puts the encoded value
    into the numpy output array, which is a 1-D array of length returned
    by getWidth()
  - getDescription() -- returns a list of (name, offset) pairs describing the
    encoded output
  """

  ############################################################################
  def __init__(self,  w,  n, name=None,  verbosity=0,  forced=False):
    """
    @param  w --        The number of bits that are set to encode a single value - the
                "width" of the output signal
              restriction: w must be odd to avoid centering problems.
    @param n -- number of bits of encoder, total width
    @param name -- name of field(s) in output. Used in getDescription()
    """
    # set name - for getDescription()
    self.name=name
    
    self.w=w
    if (self.w % 2 == 0):
      raise ValueError("Width must be an odd number (%f)" % self.w)
    if self.w < 21 and not forced:
      raise ValueError("Number of bits in the SDR (%d) must be greater than 2,\
      and recommended >= 21 (use forced=True to override)" % self.w)

    
    #set width
    self.n=n
    if (not isinstance(n,int)) or w>n: 
      raise ValueError("w must be > n : %r > %r" % (w, n))

    # set verbosity
    self.verbosity=verbosity
    
    # set forced
    self.forced=forced
    
    # if encoder uses sub-encoders, eg. MultiEncoder,... these must override the value
    self.encoders=None
    
  
  ############################################################################
  def getWidth(self):
    """
    Should return the output width, in bits.

    @returns output width in bits
    """
    return self.n

  ############################################################################
<<<<<<< HEAD
  def isDelta(self):
    """
    @returns true if the underlying encoder works on deltas
    """
    return False

  ############################################################################
  def encodeIntoArray(self, inputData, output,  learn=True):
=======
  def encodeIntoArray(self, inputData, output):
>>>>>>> 399329c9
    """
    Encodes inputData and puts the encoded value into the numpy output array,
    which is a 1-D array of length returned by getWidth().

    **Must be overridden by subclasses.**

    Note: The numpy output array is reused, so clear it before updating it.

    @param inputData Data to encode. This should be validated by the encoder.
    @param output numpy 1-D array of same length returned by getWidth()
    """
    raise Exception("encodeIntoArray must be implemented by all subclasses")

  ############################################################################
  def setLearning(self, learningEnabled):
    """
    Set whether learning is enabled.

    @param learningEnabled whether learning should be enabled
    """
    if hasattr(self,"_learningEnabled"):
      self._learningEnabled = learningEnabled

  ############################################################################
  def setFieldStats(self, fieldName, fieldStatistics ):
    """
    This method is called by the model to set the statistics like min and
    max for the underlying encoders if this information is available.

    @param fieldName name of the field this encoder is encoding, provided by
          multiencoder

    @param fieldStatistics dictionary of dictionaries with the first level being
          the fieldname and the second index the statistic ie:
          fieldStatistics['pounds']['min']
    """
    pass

  ############################################################################
  def encode(self, inputData, learn=False):
    """Convenience wrapper for encodeIntoArray.

    This may be less efficient because it allocates a new numpy array every
    call.

    @param inputData TODO: document
    @param learn: (False) enable learning (if available) in the encoder
    @returns a numpy array with the encoded representation of inputData
    """
    output = numpy.zeros((self.getWidth(),), dtype=defaultDtype)
    self.encodeIntoArray(inputData, output)
    return output

  ############################################################################
  def getScalarNames(self, parentFieldName=''):
    """
    Return the field names for each of the scalar values returned by
    getScalars.

    @param parentFieldName The name of the encoder which is our parent. This name
           is prefixed to each of the field names within this encoder to form the
           keys of the dict() in the retval.

    @returns array of field names
    """

    names = []

    if self.encoders is not None:
      for (name, encoder, offset) in self.encoders:
        subNames = encoder.getScalarNames(parentFieldName=name)
        if parentFieldName != '':
          subNames = ['%s.%s' % (parentFieldName, name) for name in subNames]
        names.extend(subNames)
    else:
      if parentFieldName != '':
        names.append(parentFieldName)
      else:
        names.append(self.name)

    return names


  ############################################################################
  def getDecoderOutputFieldTypes(self):
    """
    Returns a sequence of field types corresponding to the elements in the
    decoded output field array.  The types are defined by
    nupic.data.fieldmeta.FieldMetaType.

    @returns list of nupic.data.fieldmeta.FieldMetaType objects
    """
    if hasattr(self, '_flattenedFieldTypeList') and \
          self._flattenedFieldTypeList is not None:
      return self._flattenedFieldTypeList

    fieldTypes = []

    # NOTE: we take care of the composites, but leaf encoders must override
    #       this method and return a list of one fieldmeta.FieldMetaType.XXXX
    #       element corresponding to the encoder's decoder output field type
    for (name, encoder, offset) in self.encoders:
      subTypes = encoder.getDecoderOutputFieldTypes()
      fieldTypes.extend(subTypes)

    self._flattenedFieldTypeList = fieldTypes
    return fieldTypes


  ############################################################################
  def setStateLock(self,lock):
    """
    Setting this to true freezes the state of the encoder
    This is separate from the learning state which affects changing parameters.
    Implemented in subclasses.
    """
    pass

  ############################################################################
  def _getInputValue(self, obj, fieldName):
    """
    Gets the value of a given field from the input record
    """
    if isinstance(obj, dict):
      if not fieldName in obj:
        knownFields = ", ".join(
          key for key in obj.keys() if not key.startswith("_")
        )
        raise ValueError(
          "Unknown field name '%s' in input record. Known fields are '%s'.\n"
          "This could be because input headers are mislabeled, or because "
          "input data rows do not contain a value for '%s'." % (
            fieldName, knownFields, fieldName
          )
        )
      return obj[fieldName]
    else:
      return getattr(obj, fieldName)

  ############################################################################
  def getEncoderList(self):
    """
    @returns a reference to each sub-encoder in this encoder. They are
             returned in the same order as they are for getScalarNames() and
             getScalars().

    """
    if hasattr(self, '_flattenedEncoderList') and \
        self._flattenedEncoderList is not None:

      return self._flattenedEncoderList

    encoders = []

    if self.encoders is not None:
      for (name, encoder, offset) in self.encoders:
        subEncoders = encoder.getEncoderList()
        encoders.extend(subEncoders)
    else:
      encoders.append(self)

    self._flattenedEncoderList = encoders
    return encoders


  ############################################################################
  def getScalars(self, inputData):
    """
    Returns a numpy array containing the sub-field scalar value(s) for
    each sub-field of the inputData. To get the associated field names for each of
    the scalar values, call getScalarNames().

    For a simple scalar encoder, the scalar value is simply the input unmodified.
    For category encoders, it is the scalar representing the category string
    that is passed in. For the datetime encoder, the scalar value is the
    the number of seconds since epoch.

    The intent of the scalar representation of a sub-field is to provide a
    baseline for measuring error differences. You can compare the scalar value
    of the inputData with the scalar value returned from topDownCompute() on a
    top-down representation to evaluate prediction accuracy, for example.

    @param inputData The data from the source. This is typically a object with
                 members
    @returns array of scalar values
    """

    retVals = numpy.array([])

    if self.encoders is not None:
      for (name, encoder, offset) in self.encoders:
        values = encoder.getScalars(self._getInputValue(inputData, name))
        retVals = numpy.hstack((retVals, values))
    else:
      retVals = numpy.hstack((retVals, inputData))

    return retVals


  ############################################################################
  def getEncodedValues(self, inputData):
    """
    Returns the input in the same format as is returned by topDownCompute().
    For most encoder types, this is the same as the input data.
    For instance, for scalar and category types, this corresponds to the numeric
    and string values, respectively, from the inputs. For datetime encoders, this
    returns the list of scalars for each of the sub-fields (timeOfDay, dayOfWeek, etc.)

    This method is essentially the same as getScalars() except that it returns
    strings

    @param inputData The input data in the format it is received from the data source

    @returns A list of values, in the same format and in the same order as they
    are returned by topDownCompute.
    """

    retVals = []

    if self.encoders is not None:
      for name, encoders, offset in self.encoders:
        values = encoders.getEncodedValues(self._getInputValue(inputData, name))

        if _isSequence(values):
          retVals.extend(values)
        else:
          retVals.append(values)
    else:
      if _isSequence(inputData):
        retVals.extend(inputData)
      else:
        retVals.append(inputData)

    return tuple(retVals)

  ############################################################################
  def getBucketIndices(self, inputData):
    """
    Returns an array containing the sub-field bucket indices for
    each sub-field of the inputData. To get the associated field names for each of
    the buckets, call getScalarNames().

    @param inputData The data from the source. This is typically a object with
                 members.
    @returns array of bucket indices
    """

    retVals = []

    if self.encoders is not None:
      for (name, encoder, offset) in self.encoders:
        values = encoder.getBucketIndices(self._getInputValue(inputData, name))
        retVals.extend(values)
    else:
      assert False, "Should be implemented in base classes that are not " \
        "containers for other encoders"

    return retVals


  ############################################################################
  def scalarsToStr(self, scalarValues, scalarNames=None):
    """
    Return a pretty print string representing the return values from
    getScalars and getScalarNames().

    @param scalarValues input values to encode to string
    @param scalarNames optional input of scalar names to convert. If None, gets
                       scalar names from getScalarNames()
    @returns string representation of scalar values
    """

    if scalarNames is None:
      scalarNames = self.getScalarNames()

    desc = ''
    for (name, value) in zip(scalarNames, scalarValues):
      if len(desc) > 0:
        desc += ", %s:%.2f" % (name, value)
      else:
        desc += "%s:%.2f" % (name, value)

    return desc



  ############################################################################
  def getDescription(self):
    """
    This returns a list of tuples, each containing (name, offset).
    The 'name' is a string description of each sub-field, and offset is the bit
    offset of the sub-field for that encoder.

    For now, only the 'multi' and 'date', 'coord/geo' encoders have multiple (name, offset)
    pairs. All other encoders have a single pair, where the offset is 0.

    **Must be overridden by subclasses.**

    @returns list of tuples containing (name, offset)
    """
    if self.name is None:
      raise Exception("getDescription must be implemented by all subclasses")

    return [(self.name,  0)]

  ############################################################################
  def getFieldDescription(self, fieldName):
    """
    Return the offset and length of a given field within the encoded output.

    @param fieldName      Name of the field
    @returns tuple(offset, width) of the field within the encoded output
    """

    # Find which field it's in
    description = self.getDescription() + [("end", self.getWidth())]
    for i in xrange(len(description)):
      (name, offset) = description[i]
      if (name == fieldName):
        break

    if i >= len(description)-1:
      raise RuntimeError("Field name %s not found in this encoder" % fieldName)

    # Return the offset and width
    return (offset, description[i+1][1] - offset)


  ############################################################################
  def encodedBitDescription(self, bitOffset, formatted=False):
    """
    Return a description of the given bit in the encoded output.
    This will include the field name and the offset within the field.

    @param bitOffset      Offset of the bit to get the description of
    @param formatted      If True, the bitOffset is w.r.t. formatted output,
                          which includes separators
    @returns             tuple(fieldName, offsetWithinField)
    """

    # Find which field it's in
    (prevFieldName, prevFieldOffset) = (None, None)
    description = self.getDescription()
    for i in xrange(len(description)):
      (name, offset) = description[i]
      if formatted:
        offset = offset + i
        if bitOffset == offset-1:
          prevFieldName = "separator"
          prevFieldOffset = bitOffset
          break

      if bitOffset < offset:
        break
      (prevFieldName, prevFieldOffset) = (name, offset)

    # Return the field name and offset within the field
    # return (fieldName, bitOffset - fieldOffset)

    if prevFieldOffset is None or bitOffset > self.getWidth():
      raise IndexError("Bit is outside of allowable range: [0 - %d]" % self.getWidth())

    return (prevFieldName, bitOffset - prevFieldOffset)



  ############################################################################
  def pprintHeader(self, prefix=""):
    """
    Pretty-print a header that labels the sub-fields of the encoded
    output. This can be used in conjuction with pprint.

    @param prefix printed before the header if specified
    """
    print prefix,
    description = self.getDescription() + [("end", self.getWidth())]
    for i in xrange(len(description) - 1):
      name = description[i][0]
      width = description[i+1][1] - description[i][1]
      formatStr = "%%-%ds |" % width
      if len(name) > width:
        pname = name[0:width]
      else:
        pname = name
      print formatStr % pname,
    print
    print prefix, "-" * (self.getWidth() + (len(description) - 1)*3 - 1)

  ############################################################################
  def pprint(self, output, prefix=""):
    """
    Pretty-print the encoded output using ascii art.

    @param output to print
    @param prefix printed before the header if specified
    """
    print prefix,
    description = self.getDescription() + [("end", self.getWidth())]
    for i in xrange(len(description) - 1):
      offset = description[i][1]
      nextoffset = description[i+1][1]
      print "%s |" % bitsToString(output[offset:nextoffset]),
    print


  ############################################################################
  def decode(self, encoded, parentFieldName=''):
    """
    Takes an encoded output and does its best to work backwards and generate
    the input that would have generated it.

    In cases where the encoded output contains more ON bits than an input
    would have generated, this routine will return one or more ranges of inputs
    which, if their encoded outputs were ORed together, would produce the
    target output. This behavior makes this method suitable for doing things
    like generating a description of a learned coincidence in the SP, which
    in many cases might be a union of one or more inputs.

    If instead, you want to figure the *most likely* single input scalar value
    that would have generated a specific encoded output, use the topDownCompute()
    method.

    If you want to pretty print the return value from this method, use the
    decodedToStr() method.

    @param encoded      The encoded output that you want decode
    @param parentFieldName The name of the encoder which is our parent. This name
           is prefixed to each of the field names within this encoder to form the
           keys of the dict() in the retval.

    @returns tuple(fieldsDict, fieldOrder) (see below for details)

    fieldsDict is a dict() where the keys represent field names
    (only 1 if this is a simple encoder, > 1 if this is a multi
    or date encoder) and the values are the result of decoding each
    field. If there are  no bits in encoded that would have been
    generated by a field, it won't be present in the dict. The
    key of each entry in the dict is formed by joining the passed in
    parentFieldName with the child encoder name using a '.'.

    Each 'value' in fieldsDict consists of (ranges, desc), where
    ranges is a list of one or more (minVal, maxVal) ranges of
    input that would generate bits in the encoded output and 'desc'
    is a pretty print description of the ranges. For encoders like
    the category encoder, the 'desc' will contain the category
    names that correspond to the scalar values included in the
    ranges.

    The fieldOrder is a list of the keys from fieldsDict, in the
    same order as the fields appear in the encoded output.

    TODO: when we switch to Python 2.7 or 3.x, use OrderedDict

    Example retvals for a scalar encoder:

        {'amount':  ( [[1,3], [7,10]], '1-3, 7-10' )}
        {'amount':  ( [[2.5,2.5]],     '2.5'       )}

    Example retval for a category encoder:

        {'country': ( [[1,1], [5,6]], 'US, GB, ES' )}

    Example retval for a multi encoder:

        {'amount':  ( [[2.5,2.5]],     '2.5'       ),
         'country': ( [[1,1], [5,6]],  'US, GB, ES' )}

    """

    fieldsDict = dict()
    fieldsOrder = []

    # What is the effective parent name?
    if parentFieldName == '':
      parentName = self.name
    else:
      parentName = "%s.%s" % (parentFieldName, self.name)

    # Merge decodings of all child encoders together
    for i in xrange(len(self.encoders)):

      # Get the encoder and the encoded output
      (name, encoder, offset) = self.encoders[i]
      if i < len(self.encoders)-1:
        nextOffset = self.encoders[i+1][2]
      else:
        nextOffset = self.width
      fieldOutput = encoded[offset:nextOffset]
      (subFieldsDict, subFieldsOrder) = encoder.decode(fieldOutput,
                                            parentFieldName=parentName)

      fieldsDict.update(subFieldsDict)
      fieldsOrder.extend(subFieldsOrder)


    return (fieldsDict, fieldsOrder)



  ############################################################################
  def decodedToStr(self, decodeResults):
    """
    Return a pretty print string representing the return value from decode().
    """

    (fieldsDict, fieldsOrder) = decodeResults

    desc = ''
    for fieldName in fieldsOrder:
      (ranges, rangesStr) = fieldsDict[fieldName]
      if len(desc) > 0:
        desc += ", %s:" % (fieldName)
      else:
        desc += "%s:" % (fieldName)

      desc += "[%s]" % (rangesStr)

    return desc


  ############################################################################
  def getBucketValues(self):
    """
    Returns a list of items, one for each bucket defined by this encoder.
    Each item is the value assigned to that bucket, this is the same as the
    EncoderResult.value that would be returned by getBucketInfo() for that
    bucket and is in the same format as the input that would be passed to
    encode().

    This call is faster than calling getBucketInfo() on each bucket individually
    if all you need are the bucket values.

    **Must be overridden by subclasses.**

    @returns list of items, each item representing the bucket value for that
             bucket.
    """
    raise Exception("getBucketValues must be implemented by all subclasses")


  ############################################################################
  def getBucketInfo(self, buckets):
    """
    Returns a list of EncoderResult namedtuples describing the inputs for
    each sub-field that correspond to the bucket indices passed in 'buckets'.
    To get the associated field names for each of the values, call getScalarNames().

    @param buckets The list of bucket indices, one for each sub-field encoder.
                   These bucket indices for example may have been retrieved
                   from the getBucketIndices() call.
    @retuns A list of EncoderResult namedtuples. Each EncoderResult has
            three attributes:

            -# value:         This is the value for the sub-field
                              in a format that is consistent with the type
                              specified by getDecoderOutputFieldTypes().
                              Note that this value is not necessarily
                              numeric.
            -# scalar:        The scalar representation of value. This
                              number is consistent with what is returned
                              by getScalars(). This value is always an
                              int or float, and can be used for
                              numeric comparisons
            -# encoding       This is the encoded bit-array (numpy array)
                              that represents 'value'. That is, if 'value'
                              was passed to encode(), an identical
                              bit-array should be returned

    """


    # ---------------------------------------------------------------------
    # Fall back topdown compute
    if self.encoders is None:
      raise RuntimeError("Must be implemented in sub-class")

    # ---------------------------------------------------------------------
    # Concatenate the results from bucketInfo on each child encoder
    retVals = []
    bucketOffset = 0
    for i in xrange(len(self.encoders)):
      (name, encoder, offset) = self.encoders[i]

      if encoder.encoders is not None:
        nextBucketOffset = bucketOffset + len(encoder.encoders)
      else:
        nextBucketOffset = bucketOffset + 1
      bucketIndices = buckets[bucketOffset:nextBucketOffset]
      values = encoder.getBucketInfo(bucketIndices)

      retVals.extend(values)

      bucketOffset = nextBucketOffset

    return retVals


  ############################################################################
  def topDownCompute(self, encoded):
    """
    Returns a list of EncoderResult namedtuples describing the top-down
    best guess inputs for each sub-field given the encoded output. These are the
    values which are most likely to generate the given encoded output.
    To get the associated field names for each of the values, call
    getScalarNames().

    @param encoded The encoded output. Typically received from the topDown outputs
                   from the spatial pooler just above us.

    @returns A list of EncoderResult namedtuples. Each EncoderResult has
             three attributes:

             -# value:         This is the best-guess value for the sub-field
                               in a format that is consistent with the type
                               specified by getDecoderOutputFieldTypes().
                               Note that this value is not necessarily
                               numeric.

             -# scalar:        The scalar representation of this best-guess
                               value. This number is consistent with what
                               is returned by getScalars(). This value is
                               always an int or float, and can be used for
                               numeric comparisons.

             -# encoding       This is the encoded bit-array (numpy array)
                               that represents the best-guess value.
                               That is, if 'value' was passed to
                               encode(), an identical bit-array should be
                               returned.
    """


    # ---------------------------------------------------------------------
    # Fallback topdown compute
    if self.encoders is None:
      raise RuntimeError("Must be implemented in sub-class")

    # ---------------------------------------------------------------------
    # Concatenate the results from topDownCompute on each child encoder
    retVals = []
    for i in xrange(len(self.encoders)):
      (name, encoder, offset) = self.encoders[i]

      if i < len(self.encoders)-1:
        nextOffset = self.encoders[i+1][2]
      else:
        nextOffset = self.width

      fieldOutput = encoded[offset:nextOffset]
      values = encoder.topDownCompute(fieldOutput)

      if _isSequence(values):
        retVals.extend(values)
      else:
        retVals.append(values)

    return retVals


  ############################################################################
  def closenessScores(self, expValues, actValues, fractional=True):
    """
    Compute closeness scores between the expected scalar value(s) and actual
    scalar value(s). The expected scalar values are typically those obtained
    from the getScalars() method. The actual scalar values are typically those
    returned from the topDownCompute() method.

    This method returns one closeness score for each value in expValues (or
    actValues which must be the same length). The closeness score ranges from
    0 to 1.0, 1.0 being a perfect match and 0 being the worst possible match.

    If this encoder is a simple, single field encoder, then it will expect
    just 1 item in each of the expValues and actValues arrays. Multi-encoders
    will expect 1 item per sub-encoder.

    Each encoder type can define it's own metric for closeness. For example,
    a category encoder may return either 1 or 0, if the scalar matches exactly
    or not. A scalar encoder might return a percentage match, etc.

    @param expValues Array of expected scalar values, typically obtained from
                     getScalars()
    @param actValues Array of actual values, typically obtained from
                     topDownCompute()

    @returns Array of closeness scores, one per item in expValues (or
             actValues).
    """



    # ---------------------------------------------------------------------
    # Fallback closenss is a percentage match
    if self.encoders is None:
      err = abs(expValues[0] - actValues[0])
      if fractional:
        denom = max(expValues[0], actValues[0])
        if denom == 0:
          denom = 1.0
        closeness = 1.0 - float(err)/denom
        if closeness < 0:
          closeness = 0
      else:
        closeness = err

      return numpy.array([closeness])


    else: # self.encoders is not None
      # Concatenate the results from closeness scores on each child encoder
      scalarIdx = 0
      retVals = numpy.array([])
      for (name, encoder, offset) in self.encoders:
        values = encoder.closenessScores(expValues[scalarIdx:], actValues[scalarIdx:],
                                       fractional=fractional)
        scalarIdx += len(values)
        retVals = numpy.hstack((retVals, values))

      return retVals
<|MERGE_RESOLUTION|>--- conflicted
+++ resolved
@@ -116,18 +116,7 @@
     return self.n
 
   ############################################################################
-<<<<<<< HEAD
-  def isDelta(self):
-    """
-    @returns true if the underlying encoder works on deltas
-    """
-    return False
-
-  ############################################################################
   def encodeIntoArray(self, inputData, output,  learn=True):
-=======
-  def encodeIntoArray(self, inputData, output):
->>>>>>> 399329c9
     """
     Encodes inputData and puts the encoded value into the numpy output array,
     which is a 1-D array of length returned by getWidth().
