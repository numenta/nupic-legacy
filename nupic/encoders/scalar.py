# ----------------------------------------------------------------------
# Numenta Platform for Intelligent Computing (NuPIC)
# Copyright (C) 2013, Numenta, Inc.  Unless you have an agreement
# with Numenta, Inc., for a separate license for this software code, the
# following terms and conditions apply:
#
# This program is free software: you can redistribute it and/or modify
# it under the terms of the GNU General Public License version 3 as
# published by the Free Software Foundation.
#
# This program is distributed in the hope that it will be useful,
# but WITHOUT ANY WARRANTY; without even the implied warranty of
# MERCHANTABILITY or FITNESS FOR A PARTICULAR PURPOSE.
# See the GNU General Public License for more details.
#
# You should have received a copy of the GNU General Public License
# along with this program.  If not, see http://www.gnu.org/licenses.
#
# http://numenta.org/licenses/
# ----------------------------------------------------------------------

import math
import numbers

import numpy

from nupic.bindings.math import SM32, GetNTAReal
from nupic.encoders.base import Encoder, EncoderResult



############################################################################
class ScalarEncoder(Encoder):
  """
  A scalar encoder encodes a numeric (floating point) value into an array
  of bits. The output is 0's except for a contiguous block of 1's. The
  location of this contiguous block varies continuously with the input value.

  The encoding is linear. If you want a nonlinear encoding, just transform
  the scalar (e.g. by applying a logarithm function) before encoding.
  It is not recommended to bin the data as a pre-processing step, e.g.
  "1" = $0 - $.20, "2" = $.21-$0.80, "3" = $.81-$1.20, etc. as this
  removes a lot of information and prevents nearby values from overlapping
  in the output. Instead, use a continuous transformation that scales
  the data (a piecewise transformation is fine).


  Parameters:
  -----------------------------------------------------------------------------
  w --        The number of bits that are set to encode a single value - the
                "width" of the output signal
              restriction: w must be odd to avoid centering problems.

  minval --   The minimum value of the input signal.

  maxval --   The upper bound of the input signal

  periodic -- If true, then the input value "wraps around" such that minval = maxval
              For a periodic value, the input must be strictly less than maxval,
              otherwise maxval is a true upper bound.

  There are three mutually exclusive parameters that determine the overall size of
  of the output. Only one of these should be specifed to the constructor:

  n      --      The number of bits in the output. Must be greater than or equal to w
  radius --      Two inputs separated by more than the radius have non-overlapping
                  representations. Two inputs separated by less than the radius will
                  in general overlap in at least some of their bits. You can think
                  of this as the radius of the input.
  resolution --  Two inputs separated by greater than, or equal to the resolution are guaranteed
                  to have different representations.

  Note: radius and resolution are specified w.r.t the input, not output. w is
  specified w.r.t. the output.

  Example:
  day of week.
  w = 3
  Minval = 1 (Monday)
  Maxval = 8 (Monday)
  periodic = true
  n = 14
  [equivalently: radius = 1.5 or resolution = 0.5]

  The following values would encode midnight -- the start of the day
  monday (1)   -> 11000000000001
  tuesday(2)   -> 01110000000000
  wednesday(3) -> 00011100000000
  ...
  sunday (7)   -> 10000000000011

  Since the resolution is 12 hours, we can also encode noon, as
  monday noon  -> 11100000000000
  monday midnt-> 01110000000000
  tuesday noon -> 00111000000000
  etc.


  It may not be natural to specify "n", especially with non-periodic
  data. For example, consider encoding an input with a range of 1-10
  (inclusive) using an output width of 5.  If you specify resolution =
  1, this means that inputs of 1 and 2 have different outputs, though
  they overlap, but 1 and 1.5 might not have different outputs.
  This leads to a 14-bit representation like this:

  1 ->  11111000000000  (14 bits total)
  2 ->  01111100000000
  ...
  10->  00000000011111
  [resolution = 1; n=14; radius = 5]

  You could specify resolution = 0.5, which gives
  1   -> 11111000... (22 bits total)
  1.5 -> 011111.....
  2.0 -> 0011111....
  [resolution = 0.5; n=22; radius=2.5]

  You could specify radius = 1, which gives
  1   -> 111110000000....  (50 bits total)
  2   -> 000001111100....
  3   -> 000000000011111...
  ...
  10  ->                           .....000011111
  [radius = 1; resolution = 0.2; n=50]


  An N/M encoding can also be used to encode a binary value,
  where we want more than one bit to represent each state.
  For example, we could have: w = 5, minval = 0, maxval = 1,
  radius = 1 (which is equivalent to n=10)
  0 -> 1111100000
  1 -> 0000011111


  Implementation details:
  --------------------------------------------------------------------------
  range = maxval - minval
  h = (w-1)/2  (half-width)
  resolution = radius / w
  n = w * range/radius (periodic)
  n = w * range/radius + 2 * h (non-periodic)

  """

  ############################################################################
  def __init__(self,
               w,
               minval,
               maxval,
               n=0,
               periodic=False,
               radius=0,
               resolution=0,
               name=None,
               verbosity=0,
               clipInput=False,
               forced=False):
    """

    @param w -- number of bits to set in output
    @param minval -- minimum input value
    @param maxval -- maximum input value (input is strictly less if periodic == True)

    Exactly one of n, radius, resolution must be set. "0" is a special
    value that means "not set".

    @param n -- number of bits in the representation (must be > w)
    @param radius -- inputs separated by more than, or equal to this distance will have non-overlapping
              representations
    @param resolution -- inputs separated by more than, or equal to this distance will have different
              representations

    @param name -- an optional string which will become part of the description

    @param clipInput -- if true, non-periodic inputs smaller than minval or greater
            than maxval will be clipped to minval/maxval

    @param forced -- if true, skip some safety checks (for compatibility reasons), default false

    See class documentation for more information.
    """

    # Our name
    if name is None:
      name = "[%s:%s]" % (minval, maxval)

    self.minval = minval
    self.maxval = maxval

    self.periodic = periodic
    self.clipInput = clipInput

    self.halfwidth = (w - 1) / 2

    # For non-periodic inputs, padding is the number of bits "outside" the range,
    # on each side. I.e. the representation of minval is centered on some bit, and
    # there are "padding" bits to the left of that centered bit; similarly with
    # bits to the right of the center bit of maxval
    if self.periodic:
      self.padding = 0
    else:
      self.padding = self.halfwidth

    if (minval is not None and maxval is not None):
      if (minval >= maxval):
        raise Exception("The encoder for %s is invalid. minval %s is greater than "
                      "or equal to maxval %s. minval must be strictly less "
                      "than maxval." % (name, minval, maxval))

      self.rangeInternal = float(self.maxval - self.minval)


    # There are three different ways of thinking about the representation. Handle
    # each case here.
    self._initEncoder(w, minval, maxval, n, radius, resolution)

    super(ScalarEncoder,  self).__init__(w, self.n, name=name,  verbosity=verbosity,  forced=forced)

    # nInternal represents the output area excluding the possible padding on each
    #  side
    self.nInternal = self.n - 2 * self.padding

    # This matrix is used for the topDownCompute. We build it the first time
    #  topDownCompute is called
    self._topDownMappingM = None
    self._topDownValues = None

    # This list is created by getBucketValues() the first time it is called,
    #  and re-created whenever our buckets would be re-arranged.
    self._bucketValues = None


  ############################################################################
  def _initEncoder(self, w, minval, maxval, n, radius, resolution):
    """ (helper function)  There are three different ways of thinking about the representation. 
     Handle each case here."""
    if n != 0:
      assert radius == 0
      assert resolution == 0
      self.n = n

      if (minval is not None and maxval is not None):
        if not self.periodic:
          self.resolution = float(self.rangeInternal) / (n - w)
        else:
          self.resolution = float(self.rangeInternal) / (n)

        self.radius = w * self.resolution

        if self.periodic:
          self.range = self.rangeInternal
        else:
          self.range = self.rangeInternal + self.resolution

    else: # n==0
      if radius != 0:
        assert resolution == 0
        self.radius = radius
        self.resolution = float(radius) / w
      elif resolution != 0:
        self.resolution = float(resolution)
<<<<<<< HEAD
        self.radius = self.resolution * w
=======
        self.radius = self.resolution * self.w
>>>>>>> 7b89abe8
      else:
        raise Exception("One of n, radius, resolution must be specified for a ScalarEncoder")

      if self.periodic:
        self.range = self.rangeInternal
      else:
        self.range = self.rangeInternal + self.resolution

      nfloat = w * (self.range / self.radius) + 2 * self.padding
      self.n = int(math.ceil(nfloat))


  ############################################################################
  def getDecoderOutputFieldTypes(self):
    """ [Encoder class virtual method override]
    """
    return (FieldMetaType.float, )


  ############################################################################
  def _recalcParams(self):
    self.rangeInternal = float(self.maxval - self.minval)

    if not self.periodic:
      self.resolution = float(self.rangeInternal) / (self.n - self.w)
    else:
      self.resolution = float(self.rangeInternal) / (self.n)

    self.radius = self.w * self.resolution

    if self.periodic:
      self.range = self.rangeInternal
    else:
      self.range = self.rangeInternal + self.resolution

    name = "[%s:%s]" % (self.minval, self.maxval)


  ############################################################################
  def _getFirstOnBit(self, input):
    """ Return the bit offset of the first bit to be set in the encoder output.
    For periodic encoders, this can be a negative number when the encoded output
    wraps around. """

    if input == self.SENTINEL_VALUE_FOR_MISSING_DATA:
      return [None]

    else:
      if input < self.minval:
        # Don't clip periodic inputs. Out-of-range input is always an error
        if self.clipInput and not self.periodic:
          if self.verbosity > 0:
            print "Clipped input %s=%.2f to minval %.2f" % (self.name, input,
                                                            self.minval)
          input = self.minval
        else:
          raise Exception('input (%s) less than range (%s - %s)' %
                          (str(input), str(self.minval), str(self.maxval)))

      if self.periodic:
        # Don't clip periodic inputs. Out-of-range input is always an error
        if input >= self.maxval:
          raise Exception('input (%s) greater than periodic range (%s - %s)' %
                          (str(input), str(self.minval), str(self.maxval)))
      else:
        if input > self.maxval:
          if self.clipInput:
            if self.verbosity > 0:
              print "Clipped input %s=%.2f to maxval %.2f" % (self.name, input,
                                                              self.maxval)
            input = self.maxval
          else:
            raise Exception('input (%s) greater than range (%s - %s)' %
                            (str(input), str(self.minval), str(self.maxval)))

      if self.periodic:
        centerbin = int((input - self.minval) * self.nInternal / self.range) \
                      + self.padding
      else:
        centerbin = int(((input - self.minval) + self.resolution/2) \
                          / self.resolution ) + self.padding


      # We use the first bit to be set in the encoded output as the bucket index
      minbin = centerbin - self.halfwidth
      return [minbin]

  ############################################################################
  def getBucketIndices(self, input):
    """ See method description in base.py """

    if type(input) is float and math.isnan(input):
      input = self.SENTINEL_VALUE_FOR_MISSING_DATA

    if input == self.SENTINEL_VALUE_FOR_MISSING_DATA:
      return [None]

    minbin = self._getFirstOnBit(input)[0]

    # For periodic encoders, the bucket index is the index of the center bit
    if self.periodic:
      bucketIdx = minbin + self.halfwidth
      if bucketIdx < 0:
        bucketIdx += self.n

    # for non-periodic encoders, the bucket index is the index of the left bit
    else:
      bucketIdx = minbin

    return [bucketIdx]

  ############################################################################
  def encodeIntoArray(self, input, output, learn=True, skipOutOfBounds=False):
    """ See method description in base.py """

    

    if input is not None and not isinstance(input, numbers.Number):
      raise TypeError(
          "Expected a scalar input but got input of type %s" % type(input))

    if type(input) is float and math.isnan(input):
      input = self.SENTINEL_VALUE_FOR_MISSING_DATA
    
    if not skipOutOfBounds and \
      input is not self.SENTINEL_VALUE_FOR_MISSING_DATA and \
      self.minval is not None and self.maxval is not None and \
      (input < self.minval or input > self.maxval):
      raise ValueError("OutOfBounds error for %r <%r , %r>" %(input, self.minval, self.maxval))

    # Get the bucket index to use
    bucketIdx = self._getFirstOnBit(input)[0]

    if bucketIdx is None:
      # None is returned for missing value
      output[0:self.n] = 0  #TODO: should all 1s, or random SDR be returned instead? 

    else:
      # The bucket index is the index of the first bit to set in the output
      output[:self.n] = 0
      minbin = bucketIdx
      maxbin = minbin + 2*self.halfwidth
      if self.periodic:
        # Handle the edges by computing wrap-around
        if maxbin >= self.n:
          bottombins = maxbin - self.n + 1
          output[:bottombins] = 1
          maxbin = self.n - 1
        if minbin < 0:
          topbins = -minbin
          output[self.n - topbins:self.n] = 1
          minbin = 0

      assert minbin >= 0
      assert maxbin < self.n
      # set the output (except for periodic wraparound)
      output[minbin:maxbin + 1] = 1

    # Debug the decode() method
    if self.verbosity >= 2:
      print
      print "input:", input
      print "range:", self.minval, "-", self.maxval
      print "n:", self.n, "w:", self.w, "resolution:", self.resolution, \
            "radius", self.radius, "periodic:", self.periodic
      print "output:",
      self.pprint(output)
      print "input desc:", self.decodedToStr(self.decode(output))


  ############################################################################
  def decode(self, encoded, parentFieldName=''):
    """ See the function description in base.py
    """

    # For now, we simply assume any top-down output greater than 0
    #  is ON. Eventually, we will probably want to incorporate the strength
    #  of each top-down output.
    tmpOutput = numpy.array(encoded[:self.n] > 0).astype(encoded.dtype)
    if not tmpOutput.any():
      return (dict(), [])

    # ------------------------------------------------------------------------
    # First, assume the input pool is not sampled 100%, and fill in the
    #  "holes" in the encoded representation (which are likely to be present
    #  if this is a coincidence that was learned by the SP).

    # Search for portions of the output that have "holes"
    maxZerosInARow = self.halfwidth
    for i in xrange(maxZerosInARow):
      searchStr = numpy.ones(i + 3, dtype=encoded.dtype)
      searchStr[1:-1] = 0
      subLen = len(searchStr)

      # Does this search string appear in the output?
      if self.periodic:
        for j in xrange(self.n):
          outputIndices = numpy.arange(j, j + subLen)
          outputIndices %= self.n
          if numpy.array_equal(searchStr, tmpOutput[outputIndices]):
            tmpOutput[outputIndices] = 1

      else:
        for j in xrange(self.n - subLen + 1):
          if numpy.array_equal(searchStr, tmpOutput[j:j + subLen]):
            tmpOutput[j:j + subLen] = 1


    if self.verbosity >= 2:
      print "raw output:", encoded[:self.n]
      print "filtered output:", tmpOutput

    # ------------------------------------------------------------------------
    # Find each run of 1's.
    nz = tmpOutput.nonzero()[0]
    runs = []     # will be tuples of (startIdx, runLength)
    run = [nz[0], 1]
    i = 1
    while (i < len(nz)):
      if nz[i] == run[0] + run[1]:
        run[1] += 1
      else:
        runs.append(run)
        run = [nz[i], 1]
      i += 1
    runs.append(run)

    # If we have a periodic encoder, merge the first and last run if they
    #  both go all the way to the edges
    if self.periodic and len(runs) > 1:
      if runs[0][0] == 0 and runs[-1][0] + runs[-1][1] == self.n:
        runs[-1][1] += runs[0][1]
        runs = runs[1:]


    # ------------------------------------------------------------------------
    # Now, for each group of 1's, determine the "left" and "right" edges, where
    #  the "left" edge is inset by halfwidth and the "right" edge is inset by
    #  halfwidth.
    # For a group of width w or less, the "left" and "right" edge are both at
    #   the center position of the group.
    ranges = []
    for run in runs:
      (start, runLen) = run
      if runLen <= self.w:
        left = right = start + runLen / 2
      else:
        left = start + self.halfwidth
        right = start + runLen - 1 - self.halfwidth

      # Convert to input space.
      if not self.periodic:
        inMin = (left - self.padding) * self.resolution + self.minval
        inMax = (right - self.padding) * self.resolution + self.minval
      else:
        inMin = (left - self.padding) * self.range / self.nInternal + self.minval
        inMax = (right - self.padding) * self.range / self.nInternal + self.minval
      # Handle wrap-around if periodic
      if self.periodic:
        if inMin >= self.maxval:
          inMin -= self.range
          inMax -= self.range

      # Clip low end
      if inMin < self.minval:
        inMin = self.minval
      if inMax < self.minval:
        inMax = self.minval

      # If we have a periodic encoder, and the max is past the edge, break into
      #  2 separate ranges
      if self.periodic and inMax >= self.maxval:
        ranges.append([inMin, self.maxval])
        ranges.append([self.minval, inMax - self.range])
      else:
        if inMax > self.maxval:
          inMax = self.maxval
        if inMin > self.maxval:
          inMin = self.maxval
        ranges.append([inMin, inMax])

    desc = self._generateRangeDescription(ranges)
    # Return result
    if parentFieldName != '':
      fieldName = "%s.%s" % (parentFieldName, self.name)
    else:
      fieldName = self.name

    return ({fieldName: (ranges, desc)}, [fieldName])

  #############################################################################
  def _generateRangeDescription(self, ranges):
    """generate description from a text description of the ranges"""
    desc = ""
    numRanges = len(ranges)
    for i in xrange(numRanges):
      if ranges[i][0] != ranges[i][1]:
        desc += "%.2f-%.2f" % (ranges[i][0], ranges[i][1])
      else:
        desc += "%.2f" % (ranges[i][0])
      if i < numRanges - 1:
        desc += ", "
    return desc


  ############################################################################
  def _getTopDownMapping(self):
    """ Return the interal _topDownMappingM matrix used for handling the
    bucketInfo() and topDownCompute() methods. This is a matrix, one row per
    category (bucket) where each row contains the encoded output for that
    category.
    """

    # Do we need to build up our reverse mapping table?
    if self._topDownMappingM is None:

      # The input scalar value corresponding to each possible output encoding
      if self.periodic:
        self._topDownValues = numpy.arange(self.minval + self.resolution / 2.0,
                                           self.maxval,
                                           self.resolution)
      else:
        #Number of values is (max-min)/resolutions
        self._topDownValues = numpy.arange(self.minval,
                                           self.maxval + self.resolution / 2.0,
                                           self.resolution)

      # Each row represents an encoded output pattern
      numCategories = len(self._topDownValues)
      self._topDownMappingM = SM32(numCategories, self.n)

      outputSpace = numpy.zeros(self.n, dtype=GetNTAReal())
      for i in xrange(numCategories):
        value = self._topDownValues[i]
        value = max(value, self.minval)
        value = min(value, self.maxval)
        self.encodeIntoArray(value, outputSpace, learn=False)
        self._topDownMappingM.setRowFromDense(i, outputSpace)

    return self._topDownMappingM


  ############################################################################
  def getBucketValues(self):
    """ See the function description in base.py """

    # Need to re-create?
    if self._bucketValues is None:
      topDownMappingM = self._getTopDownMapping()
      numBuckets = topDownMappingM.nRows()
      self._bucketValues = []
      for bucketIdx in range(numBuckets):
        self._bucketValues.append(self.getBucketInfo([bucketIdx])[0].value)

    return self._bucketValues


  ############################################################################
  def getBucketInfo(self, buckets):
    """ See the function description in base.py """
    
    # Get/generate the topDown mapping table
    #NOTE: although variable topDownMappingM is unused, some (bad-style) actions
    #are executed during _getTopDownMapping() so this line must stay here
    topDownMappingM = self._getTopDownMapping()

    # The "category" is simply the bucket index
    category = buckets[0]
    encoding = self._topDownMappingM.getRow(category)

    # Which input value does this correspond to?
    if self.periodic:
      inputVal = (self.minval + (self.resolution / 2.0) +
                  (category * self.resolution))
    else:
      inputVal = self.minval + (category * self.resolution)

    return [EncoderResult(value=inputVal, scalar=inputVal, encoding=encoding)]



  ############################################################################
  def topDownCompute(self, encoded):
    """ See the function description in base.py
    """

    # Get/generate the topDown mapping table
    topDownMappingM = self._getTopDownMapping()

    # See which "category" we match the closest.
    category = topDownMappingM.rightVecProd(encoded).argmax()

    # Return that bucket info
    return self.getBucketInfo([category])


  ############################################################################
  def closenessScores(self, expValues, actValues, fractional=True):
    """ See the function description in base.py
    """

    expValue = expValues[0]
    actValue = actValues[0]
    if self.periodic:
      expValue = expValue % self.maxval
      actValue = actValue % self.maxval

    err = abs(expValue - actValue)
    if self.periodic:
      err = min(err, self.maxval - err)
    if fractional:
      pctErr = float(err) / (self.maxval - self.minval)
      pctErr = min(1.0, pctErr)
      closeness = 1.0 - pctErr
    else:
      closeness = err

    return numpy.array([closeness])


  ############################################################################
  def dump(self):
    print "ScalarEncoder:"
    print "  min: %f" % self.minval
    print "  max: %f" % self.maxval
    print "  w:   %d" % self.w
    print "  n:   %d" % self.n
    print "  resolution: %f" % self.resolution
    print "  radius:     %f" % self.radius
    print "  periodic: %s" % self.periodic
    print "  nInternal: %d" % self.nInternal
    print "  rangeInternal: %f" % self.rangeInternal
    print "  padding: %d" % self.padding<|MERGE_RESOLUTION|>--- conflicted
+++ resolved
@@ -259,11 +259,7 @@
         self.resolution = float(radius) / w
       elif resolution != 0:
         self.resolution = float(resolution)
-<<<<<<< HEAD
         self.radius = self.resolution * w
-=======
-        self.radius = self.resolution * self.w
->>>>>>> 7b89abe8
       else:
         raise Exception("One of n, radius, resolution must be specified for a ScalarEncoder")
 
