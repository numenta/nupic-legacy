# ----------------------------------------------------------------------
# Numenta Platform for Intelligent Computing (NuPIC)
# Copyright (C) 2013, Numenta, Inc.  Unless you have an agreement
# with Numenta, Inc., for a separate license for this software code, the
# following terms and conditions apply:
#
# This program is free software: you can redistribute it and/or modify
# it under the terms of the GNU General Public License version 3 as
# published by the Free Software Foundation.
#
# This program is distributed in the hope that it will be useful,
# but WITHOUT ANY WARRANTY; without even the implied warranty of
# MERCHANTABILITY or FITNESS FOR A PARTICULAR PURPOSE.
# See the GNU General Public License for more details.
#
# You should have received a copy of the GNU General Public License
# along with this program.  If not, see http://www.gnu.org/licenses.
#
# http://numenta.org/licenses/
# ----------------------------------------------------------------------

import numbers

from nupic.data import SENTINEL_VALUE_FOR_MISSING_DATA
from nupic.encoders.adaptivescalar import AdaptiveScalarEncoder
from nupic.encoders.base import EncoderResult


class DeltaEncoder(AdaptiveScalarEncoder):
  """
  This is an implementation of a delta encoder. The delta encoder encodes differences between
  successive scalar values instead of encoding the actual values. It returns an actual value when
  decoding and not a delta.
  """


  def __init__(self, w, n, minval=None, maxval=None,
                name=None, verbosity=0, forced=False):
    """[AdaptiveScalarEncoder class method override]"""

    # periodic must be False for Delta encoders
    super(DeltaEncoder,  self).__init__(w=w, n=n, minval=minval, maxval=maxval,
             name=name, verbosity=verbosity, forced=forced)

    self._learningEnabled = True
    self._stateLock = False
    assert n>0           #An adaptive encoder can only be intialized using n

    self._adaptiveScalarEnc = AdaptiveScalarEncoder(w=w, n=n, minval=minval,
                   maxval=maxval, name=name, verbosity=verbosity, forced=forced)
    self._prevAbsolute = None    #how many inputs have been sent to the encoder?

  def encodeIntoArray(self, input, output, learn=None):
    if not isinstance(input, numbers.Number):
      raise TypeError(
          "Expected a scalar input but got input of type %s" % type(input))

    if learn is None:
      learn =  self._learningEnabled
    if input == SENTINEL_VALUE_FOR_MISSING_DATA:
      output[0:self.n] = 0
    else:
      #make the first delta zero so that the delta ranges are not messed up.
      if self._prevAbsolute is None:
        self._prevAbsolute = input
      delta = input - self._prevAbsolute
      self._adaptiveScalarEnc.encodeIntoArray(delta, output, learn) # FIXME: using super().encodeIntoArray() causes problems here
      if not self._stateLock:
        self._prevAbsolute = input
      return output

  ############################################################################
  def setStateLock(self, lock):
    self._stateLock = lock
  ############################################################################
  def setFieldStats(self, fieldName, fieldStatistics):
    pass
  ############################################################################
<<<<<<< HEAD
  def isDelta(self):
    return True
=======
  def getBucketIndices(self, input, learn=None):
    return self._adaptiveScalarEnc.getBucketIndices(input, learn)
  ############################################################################
  def getBucketInfo(self, buckets):
    return self._adaptiveScalarEnc.getBucketInfo(buckets)
>>>>>>> 399329c9
  ############################################################################
  def topDownCompute(self, encoded):
    """[ScalarEncoder class method override]"""

    #Decode to delta scalar
    if self._prevAbsolute is None:
      return [EncoderResult(value=0, scalar=0, encoding=numpy.zeros(self.n))]
    else:
      ret = self._adaptiveScalarEnc.topDownCompute(encoded) #FIXME super() not working
      ret = [EncoderResult(value=ret[0].value+self._prevAbsolute,
                          scalar=ret[0].scalar+self._prevAbsolute,
                          encoding=ret[0].encoding)]
    return ret<|MERGE_RESOLUTION|>--- conflicted
+++ resolved
@@ -76,16 +76,11 @@
   def setFieldStats(self, fieldName, fieldStatistics):
     pass
   ############################################################################
-<<<<<<< HEAD
-  def isDelta(self):
-    return True
-=======
-  def getBucketIndices(self, input, learn=None):
+  def getBucketIndices(self, input, learn=None):  #FIXME remove?
     return self._adaptiveScalarEnc.getBucketIndices(input, learn)
   ############################################################################
-  def getBucketInfo(self, buckets):
+  def getBucketInfo(self, buckets):   #FIXME remove?
     return self._adaptiveScalarEnc.getBucketInfo(buckets)
->>>>>>> 399329c9
   ############################################################################
   def topDownCompute(self, encoded):
     """[ScalarEncoder class method override]"""
