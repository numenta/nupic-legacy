# ----------------------------------------------------------------------
# Numenta Platform for Intelligent Computing (NuPIC)
# Copyright (C) 2013, Numenta, Inc.  Unless you have an agreement
# with Numenta, Inc., for a separate license for this software code, the
# following terms and conditions apply:
#
# This program is free software: you can redistribute it and/or modify
# it under the terms of the GNU General Public License version 3 as
# published by the Free Software Foundation.
#
# This program is distributed in the hope that it will be useful,
# but WITHOUT ANY WARRANTY; without even the implied warranty of
# MERCHANTABILITY or FITNESS FOR A PARTICULAR PURPOSE.
# See the GNU General Public License for more details.
#
# You should have received a copy of the GNU General Public License
# along with this program.  If not, see http://www.gnu.org/licenses.
#
# http://numenta.org/licenses/
# ----------------------------------------------------------------------

"""
## @file
This file defines the k Nearest Neighbor classifier region.
"""
import copy

import numpy
import numpy.random
from PyRegion import PyRegion
from KNNClassifierRegion import KNNClassifierRegion
<<<<<<< HEAD

from nupic.algorithms.anomaly import Anomaly
=======
from nupic.algorithms.anomaly import computeAnomalyScore
>>>>>>> f1cbc4d7
from nupic.frameworks.opf.exceptions import (CLAModelInvalidRangeError,
                                             CLAModelInvalidArgument)


class KNNAnomalyClassifierRegion(PyRegion):
  """
  KNNAnomalyClassifierRegion wraps the KNNClassifierRegion to classify clamodel
  state.  It allows for individual records to be classified as anomalies and
  supports anomaly detection even after the model has learned the anomalous
  sequence.

  Methods:
    compute() - called by clamodel during record processing
    getLabels() - return points with classification records
    addLabel() - add a set label to a given set of points
    removeLabels() - remove labels from a given set of points

  Parameters:
    trainRecords - number of records to skip before classification
    anomalyThreshold - threshold on anomaly score to automatically classify
                       record as an anomaly
    cacheSize - number of records to keep in cache. Can only recalculate
                records kept in cache when setting the trainRecords.

  """

  @classmethod
  def getSpec(cls):
    ns = dict(
        description=KNNAnomalyClassifierRegion.__doc__,
        singleNodeOnly=True,
        inputs=dict(
          spBottomUpOut=dict(
            description="""The output signal generated from the bottom-up inputs
                            from lower levels.""",
            dataType='Real32',
            count=0,
            required=True,
            regionLevel=False,
            isDefaultInput=True,
            requireSplitterMap=False),

          tpTopDownOut=dict(
            description="""The top-down inputsignal, generated from
                          feedback from upper levels""",
            dataType='Real32',
            count=0,
            required=True,
            regionLevel=False,
            isDefaultInput=True,
            requireSplitterMap=False),

          tpLrnActiveStateT=dict(
            description="""Active cells in the learn state at time T from TP.
                        This is used to classify on.""",
            dataType='Real32',
            count=0,
            required=True,
            regionLevel=False,
            isDefaultInput=True,
            requireSplitterMap=False)
        ),

        outputs=dict(
        ),

        parameters=dict(
          trainRecords=dict(
            description='Number of records to wait for training',
            dataType='UInt32',
            count=1,
            constraints='',
            defaultValue=0,
            accessMode='Create'),

          anomalyThreshold=dict(
            description='Threshold used to classify anomalies.',
            dataType='Real32',
            count=1,
            constraints='',
            defaultValue=0,
            accessMode='Create'),

          cacheSize=dict(
            description='Number of records to store in cache.',
            dataType='UInt32',
            count=1,
            constraints='',
            defaultValue=0,
            accessMode='Create'),

          classificationVectorType=dict(
            description="""Vector type to use when classifying.
              1 - Vector Column with Difference (TP and SP)
            """,
            dataType='UInt32',
            count=1,
            constraints='',
            defaultValue=1,
            accessMode='ReadWrite'),

          activeColumnCount=dict(
            description="""Number of active columns in a given step. Typically
            equivalent to SP.numActivePerInhArea""",
            dataType='UInt32',
            count=1,
            constraints='',
            defaultValue=40,
            accessMode='ReadWrite'),

          classificationMaxDist=dict(
            description="""Maximum distance a sample can be from an anomaly
            in the classifier to be labeled as an anomaly.

            Ex: With rawOverlap distance, a value of 0.65 means that the points
            must be at most a distance 0.65 apart from each other. This
            translates to they must be at least 35% similar.""",
            dataType='Real32',
            count=1,
            constraints='',
            defaultValue=0.65,
            accessMode='Create'
            )
        ),
        commands=dict(
          getLabels=dict(description=
            "Returns a list of label dicts with properties ROWID and labels."
            "ROWID corresponds to the records id and labels is a list of "
            "strings representing the records labels.  Takes additional "
            "integer properties start and end representing the range that "
            "will be returned."),

          addLabel=dict(description=
            "Takes parameters start, end and labelName. Adds the label "
            "labelName to the records from start to end. This will recalculate "
            "labels from end to the most recent record."),

          removeLabels=dict(description=
            "Takes additional parameters start, end, labelFilter.  Start and "
            "end correspond to range to remove the label. Remove labels from "
            "each record with record ROWID in range from start to end, "
            "noninclusive of end. Removes all records if labelFilter is None, "
            "otherwise only removes the labels eqaul to labelFilter.")
        )
      )

    ns['parameters'].update(KNNClassifierRegion.getSpec()['parameters'])

    return ns

  __VERSION__ = 1

  AUTO_THRESHOLD_CLASSIFIED_LABEL = "Auto Threshold Classification"

  AUTO_TAG = " (auto)"

  
  def __init__(self,
               trainRecords,
               anomalyThreshold,
               cacheSize,
               classificationVectorType=1,
               activeColumnCount=40,
               classificationMaxDist=0.30,
               **classifierArgs):

    # Internal Region Values
    self._maxLabelOutputs = 16
    self._activeColumnCount = activeColumnCount
    self._prevPredictedColumns = numpy.array([])
    self._anomalyVectorLength = None
    self._classificationMaxDist = classificationMaxDist
    self._iteration = 0

    # Set to create deterministic classifier
    classifierArgs['SVDDimCount'] = None

    # Parameters
    self.trainRecords = trainRecords
    self.anomalyThreshold = anomalyThreshold
    self.cacheSize = cacheSize
    self.classificationVectorType = classificationVectorType

    self._knnclassifierArgs = classifierArgs
    self._knnclassifier = KNNClassifierRegion(**self._knnclassifierArgs)
    self.labelResults = []
    self.saved_categories = []
    self._recordsCache = []

    self._version = KNNAnomalyClassifierRegion.__VERSION__

    # anomaly
    self._anomaly = Anomaly()

  def initialize(self, dims, splitterMaps):
    assert tuple(dims) == (1,) * len(dims)


  def getParameter(self, name, index=-1):
    """
    Get the value of the parameter.

    @param name -- the name of the parameter to retrieve, as defined
            by the Node Spec.
    """
    if name == "trainRecords":
      return self.trainRecords
    elif name == "anomalyThreshold":
      return self.anomalyThreshold
    elif name == "activeColumnCount":
      return self._activeColumnCount
    elif name == "classificationMaxDist":
      return self._classificationMaxDist
    else:
      # If any spec parameter name is the same as an attribute, this call
      # will get it automatically, e.g. self.learningMode
      return PyRegion.getParameter(self, name, index)


  def setParameter(self, name, index, value):
    """
    Set the value of the parameter.

    @param name -- the name of the parameter to update, as defined
            by the Node Spec.
    @param value -- the value to which the parameter is to be set.
    """
    if name == "trainRecords":
      # Ensure that the trainRecords can only be set to minimum of the ROWID in
      # the saved states
      if not (isinstance(value, float) or isinstance(value, int)):
        raise CLAModelInvalidArgument("Invalid argument type \'%s\'. threshold "
          "must be a number." % (type(value)))

      if len(self._recordsCache) > 0 and value < self._recordsCache[0].ROWID:
        raise CLAModelInvalidArgument("Invalid value. autoDetectWaitRecord "
          "value must be valid record within output stream. Current minimum "
          " ROWID in output stream is %d." % (self._recordsCache[0].ROWID))
      
      self.trainRecords = value
      # Remove any labels before the first cached record (wont be used anymore)
      self._deleteRangeFromKNN(0, self._recordsCache[0].ROWID)
      # Reclassify all states
      self.classifyStates()
    elif name == "anomalyThreshold":
      if not (isinstance(value, float) or isinstance(value, int)):
        raise CLAModelInvalidArgument("Invalid argument type \'%s\'. threshold "
          "must be a number." % (type(value)))
      self.anomalyThreshold = value
      self.classifyStates()
    elif name == "classificationMaxDist":
      if not (isinstance(value, float) or isinstance(value, int)):
        raise CLAModelInvalidArgument("Invalid argument type \'%s\'. "
          "classificationMaxDist must be a number." % (type(value)))
      self._classificationMaxDist = value
      self.classifyStates()
    elif name == "activeColumnCount":
      self._activeColumnCount = value
    else:
      return PyRegion.setParameter(self, name, index, value)


  def compute(self, inputs, outputs):
    """
    Process one input sample.
    This method is called by the runtime engine.
    """
    record = self.constructClassificationRecord(inputs)
    
    #Classify this point after waiting the classification delay
    if record.ROWID >= self.getParameter('trainRecords'):
      self.classifyState(record)

    #Save new classification record and keep history as moving window
    self._recordsCache.append(record)
    while len(self._recordsCache) > self.cacheSize:
      self._recordsCache.pop(0)

    self.labelResults = record.anomalyLabel

    self._iteration += 1


  def getLabelResults(self):
    """
    Get the labels of the previously computed record.

    ----------------
    retval - array of strings representing the classification labels
    """
    return self.labelResults


  def classifyStates(self):
    """
    Reclassifies all internal state
    """
    for state in self._recordsCache:
      self.classifyState(state)


  def classifyState(self, state):
    """
    Reclassifies given state.
    """
    # Record is before wait period do not classifiy
    if state.ROWID < self.getParameter('trainRecords'):
      if not state.setByUser:
        state.anomalyLabel = []
        self._deleteRecordsFromKNN([state])
      return

    label = KNNAnomalyClassifierRegion.AUTO_THRESHOLD_CLASSIFIED_LABEL
    autoLabel = label + KNNAnomalyClassifierRegion.AUTO_TAG

    # Update the label based on classifications
    newCategory = self._recomputeRecordFromKNN(state)
    labelList = self._categoryToLabelList(newCategory)

    if state.setByUser:
      if label in state.anomalyLabel:
        state.anomalyLabel.remove(label)
      if autoLabel in state.anomalyLabel:
        state.anomalyLabel.remove(autoLabel)
      labelList.extend(state.anomalyLabel)

    # Add threshold classification label if above threshold, else if
    # classified to add the auto threshold classification.
    if state.anomalyScore >= self.getParameter('anomalyThreshold'):
      labelList.append(label)
    elif label in labelList:
      ind = labelList.index(label)
      labelList[ind] = autoLabel

    # Make all entries unique
    labelList = list(set(labelList))

    # If both above threshold and auto classified above - remove auto label
    if label in labelList and autoLabel in labelList:
      labelList.remove(autoLabel)

    if state.anomalyLabel == labelList:
      return

    # Update state's labeling
    state.anomalyLabel = labelList

    # Update KNN Classifier with new labeling
    if state.anomalyLabel == []:
      self._deleteRecordsFromKNN([state])
    else:
      self._addRecordToKNN(state)


  def constructClassificationRecord(self, inputs):
    """
    Construct a _CLAClassificationRecord based on the state of the model
    passed in through the inputs.

    Types for self.classificationVectorType:
      1 - TP active cells in learn state
      2 - SP columns concatenated with error from TP column predictions and SP
    """
    # Count the number of unpredicted columns
    allSPColumns = inputs["spBottomUpOut"]
    activeSPColumns = allSPColumns.nonzero()[0]

    score = self._anomaly.computeAnomalyScore(activeSPColumns, self._prevPredictedColumns)

    spSize = len(allSPColumns)


    allTPCells = inputs['tpTopDownOut']
    tpSize = len(inputs['tpLrnActiveStateT'])

    classificationVector = numpy.array([])

    if self.classificationVectorType == 1:
      # Classification Vector: [---TP Cells---]
      classificationVector = numpy.zeros(tpSize)
      activeCellMatrix = inputs["tpLrnActiveStateT"].reshape(tpSize, 1)
      activeCellIdx = numpy.where(activeCellMatrix > 0)[0]
      if activeCellIdx.shape[0] > 0:
        classificationVector[numpy.array(activeCellIdx, dtype=numpy.uint16)] = 1
    elif self.classificationVectorType == 2:
      # Classification Vecotr: [---SP---|---(TP-SP)----]
      classificationVector = numpy.zeros(spSize+spSize)
      if activeSPColumns.shape[0] > 0:
        classificationVector[activeSPColumns] = 1.0

      errorColumns = numpy.setdiff1d(self._prevPredictedColumns,
          activeSPColumns)
      if errorColumns.shape[0] > 0:
        errorColumnIndexes = ( numpy.array(errorColumns, dtype=numpy.uint16) +
          spSize )
        classificationVector[errorColumnIndexes] = 1.0
    else:
      raise TypeError("Classification vector type must be either 'tpc' or"
        " 'sp_tpe', current value is %s" % (self.classificationVectorType))

    # Store the state for next time step
    numPredictedCols = len(self._prevPredictedColumns)
    predictedColumns = allTPCells.nonzero()[0]
    self._prevPredictedColumns = copy.deepcopy(predictedColumns)

    if self._anomalyVectorLength is None:
      self._anomalyVectorLength = len(classificationVector)

    result = _CLAClassificationRecord(
      ROWID=self._iteration, #__numRunCalls called
        #at beginning of model.run
      anomalyScore=score,
      anomalyVector=classificationVector.nonzero()[0].tolist(),
      anomalyLabel=[]
    )
    return result


  def _addRecordToKNN(self, record):
    """
    Adds the record to the KNN classifier.
    """
    knn = self._knnclassifier._knn

    prototype_idx = self._knnclassifier.getParameter('categoryRecencyList')
    category = self._labelListToCategoryNumber(record.anomalyLabel)

    # If record is already in the classifier, overwrite its labeling
    if record.ROWID in prototype_idx:
      knn.prototypeSetCategory(record.ROWID, category)
      return

    # Learn this pattern in the knn
    pattern = self._getStateAnomalyVector(record)
    rowID = record.ROWID
    knn.learn(pattern, category, rowID=rowID)



  def _deleteRecordsFromKNN(self, recordsToDelete):
    """
    Removes the given records from the classifier.

    parameters
    ------------
    recordsToDelete - list of records to delete from the classififier
    """
    prototype_idx = self._knnclassifier.getParameter('categoryRecencyList')

    idsToDelete = ([r.ROWID for r in recordsToDelete if
      not r.setByUser and r.ROWID in prototype_idx])

    nProtos = self._knnclassifier._knn._numPatterns
    self._knnclassifier._knn.removeIds(idsToDelete)
    assert self._knnclassifier._knn._numPatterns == nProtos - len(idsToDelete)


  def _deleteRangeFromKNN(self, start=0, end=None):
    """
    Removes any stored records within the range from start to
    end. Noninclusive of end.

    parameters
    ------------
    start - integer representing the ROWID of the start of the deletion range,
    end - integer representing the ROWID of the end of the deletion range,
      if None, it will default to end.
    """
    prototype_idx = numpy.array(
      self._knnclassifier.getParameter('categoryRecencyList'))

    if end is None:
      end = prototype_idx.max() + 1

    idsIdxToDelete = numpy.logical_and(prototype_idx >= start,
                                       prototype_idx < end)
    idsToDelete = prototype_idx[idsIdxToDelete]

    nProtos = self._knnclassifier._knn._numPatterns
    self._knnclassifier._knn.removeIds(idsToDelete.tolist())
    assert self._knnclassifier._knn._numPatterns == nProtos - len(idsToDelete)


  def _recomputeRecordFromKNN(self, record):
    """
    returns the classified labeling of record
    """
    inputs = {
      "categoryIn": [None],
      "bottomUpIn": self._getStateAnomalyVector(record),
    }

    outputs = {"categoriesOut": numpy.zeros((1,)),
               "bestPrototypeIndices":numpy.zeros((1,)),
               "categoryProbabilitiesOut":numpy.zeros((1,))}

    # Only use points before record to classify and after the wait period.
    classifier_indexes = numpy.array(
        self._knnclassifier.getParameter('categoryRecencyList'))
    valid_idx = numpy.where(
        (classifier_indexes >= self.getParameter('trainRecords')) &
        (classifier_indexes < record.ROWID)
      )[0].tolist()

    if len(valid_idx) == 0:
      return None

    self._knnclassifier.setParameter('inferenceMode', None, True)
    self._knnclassifier.setParameter('learningMode', None, False)
    self._knnclassifier.compute(inputs, outputs)
    self._knnclassifier.setParameter('learningMode', None, True)

    classifier_distances = self._knnclassifier.getLatestDistances()
    valid_distances = classifier_distances[valid_idx]
    if valid_distances.min() <= self._classificationMaxDist:
      classifier_indexes_prev = classifier_indexes[valid_idx]
      rowID = classifier_indexes_prev[valid_distances.argmin()]
      indexID = numpy.where(classifier_indexes == rowID)[0][0]
      category = self._knnclassifier.getCategoryList()[indexID]
      return category
    return None


  def _labelToCategoryNumber(self, label):
    """
    Since the KNN Classifier stores categories as numbers, we must store each
    label as a number. This method converts from a label to a unique number.
    Each label is assigned a unique bit so multiple labels may be assigned to
    a single record.
    """
    if label not in self.saved_categories:
      self.saved_categories.append(label)
    return pow(2, self.saved_categories.index(label))

  def _labelListToCategoryNumber(self, labelList):
    """
    This method takes a list of labels and returns a unique category number.
    This enables this class to store a list of categories for each point since
    the KNN classifier only stores a single number category for each record.
    """
    categoryNumber = 0
    for label in labelList:
      categoryNumber += self._labelToCategoryNumber(label)
    return categoryNumber


  def _categoryToLabelList(self, category):
    """
    Converts a category number into a list of labels
    """
    if category is None:
      return []

    labelList = []
    labelNum = 0
    while category > 0:
      if category % 2 == 1:
        labelList.append(self.saved_categories[labelNum])
      labelNum += 1
      category = category >> 1
    return labelList


  def _getStateAnomalyVector(self, state):
    """
    Returns a state's anomaly vertor converting it from spare to dense
    """
    vector = numpy.zeros(self._anomalyVectorLength)
    vector[state.anomalyVector] = 1
    return vector


  def getLabels(self, start=None, end=None):
    """
    Get the labels on classified points within range start to end. Not inclusive
    of end.

    reval - dict of format:

      {
        'isProcessing': boolean,
        'recordLabels': list of results
      }

      isProcessing - currently always false as recalculation blocks; used if
        reprocessing of records is still being performed; 

      Each item in recordLabels is of format:
      {
        'ROWID': id of the row,
        'labels': list of strings
      }

    """
    if len(self._recordsCache) == 0:
      return {
        'isProcessing': False,
        'recordLabels': []
      }
    try:
      start = int(start)
    except Exception:
      start = 0

    try:
      end = int(end)
    except Exception:
      end = self._recordsCache[-1].ROWID

    if end <= start:
      raise CLAModelInvalidRangeError("Invalid supplied range for 'getLabels'.",
        debugInfo={
          'requestRange': {
            'startRecordID': start,
            'endRecordID': end
          },
          'numRecordsStored': len(self._recordsCache)
        })

    results = {
      'isProcessing': False,
      'recordLabels': []
    }

    ROWIDX = numpy.array(
        self._knnclassifier.getParameter('categoryRecencyList'))
    validIdx = numpy.where((ROWIDX >= start) & (ROWIDX < end))[0].tolist()
    categories = self._knnclassifier.getCategoryList()
    for idx in validIdx:
      row = dict(
        ROWID=int(ROWIDX[idx]),
        labels=self._categoryToLabelList(categories[idx]))
      results['recordLabels'].append(row)

    return results


  def addLabel(self, start, end, labelName):
    """
    Add the label labelName to each record with record ROWID in range from
    start to end, noninclusive of end.

    This will recalculate all points from end to the last record stored in the
    internal cache of this classifier.
    """
    if len(self._recordsCache) == 0:
      raise CLAModelInvalidRangeError("Invalid supplied range for 'addLabel'. "
        "Model has no saved records.")

    try:
      start = int(start)
    except Exception:
      start = 0

    try:
      end = int(end)
    except Exception:
      end = int(self._recordsCache[-1].ROWID)

    startID = self._recordsCache[0].ROWID

    clippedStart = max(0, start - startID)
    clippedEnd = max(0, min( len( self._recordsCache) , end - startID))

    if clippedEnd <= clippedStart:
      raise CLAModelInvalidRangeError("Invalid supplied range for 'addLabel'.",
        debugInfo={
          'requestRange': {
            'startRecordID': start,
            'endRecordID': end
          },
          'clippedRequestRange': {
            'startRecordID': clippedStart,
            'endRecordID': clippedEnd
          },
          'validRange': {
            'startRecordID': startID,
            'endRecordID': self._recordsCache[len(self._recordsCache)-1].ROWID
          },
          'numRecordsStored': len(self._recordsCache)
        })

    # Add label to range [clippedStart, clippedEnd)
    for state in self._recordsCache[clippedStart:clippedEnd]:
      if labelName not in state.anomalyLabel:
        state.anomalyLabel.append(labelName)
        state.setByUser = True
        self._addRecordToKNN(state)

    assert len(self.saved_categories) > 0

    # Recompute [end, ...)
    for state in self._recordsCache[clippedEnd:]:
      self.classifyState(state)


  def removeLabels(self, start=None, end=None, labelFilter=None):
    """
    Remove labels from each record with record ROWID in range from
    start to end, noninclusive of end. Removes all records if labelFilter is
    None, otherwise only removes the labels eqaul to labelFilter.

    This will recalculate all points from end to the last record stored in the
    internal cache of this classifier.
    """
    if len(self._recordsCache) == 0:
      raise CLAModelInvalidRangeError("Invalid supplied range for "
        "'removeLabels'. Model has no saved records.")

    try:
      start = int(start)
    except Exception:
      start = 0

    try:
      end = int(end)
    except Exception:
      end = self._recordsCache[-1].ROWID

    startID = self._recordsCache[0].ROWID

    clippedStart = 0 if start is None else max(0, start - startID)
    clippedEnd = len(self._recordsCache) if end is None else \
      max(0, min( len( self._recordsCache) , end - startID))

    if clippedEnd <= clippedStart:
      raise CLAModelInvalidRangeError("Invalid supplied range for "
        "'removeLabels'.", debugInfo={
          'requestRange': {
            'startRecordID': start,
            'endRecordID': end
          },
          'clippedRequestRange': {
            'startRecordID': clippedStart,
            'endRecordID': clippedEnd
          },
          'validRange': {
            'startRecordID': startID,
            'endRecordID': self._recordsCache[len(self._recordsCache)-1].ROWID
          },
          'numRecordsStored': len(self._recordsCache)
        })

    # Remove records within the cache
    recordsToDelete = []
    for state in self._recordsCache[clippedStart:clippedEnd]:
      if labelFilter is not None:
        if labelFilter in state.anomalyLabel:
          state.anomalyLabel.remove(labelFilter)
      else:
        state.anomalyLabel = []
      state.setByUser = False
      recordsToDelete.append(state)
    self._deleteRecordsFromKNN(recordsToDelete)

    # Remove records not in cache
    self._deleteRangeFromKNN(start, end)

    # Recompute [clippedEnd, ...)
    for state in self._recordsCache[clippedEnd:]:
      self.classifyState(state)


  #############################################################################
  #
  # Methods to support serialization
  #
  #############################################################################


  #############################################################################
  def __getstate__(self):
    """
    Return serializable state.  This function will return a version of the
    __dict__ with all "ephemeral" members stripped out.  "Ephemeral" members
    are defined as those that do not need to be (nor should be) stored
    in any kind of persistent file (e.g., NuPIC network XML file.)
    """
    state = self.__dict__.copy()

    # Save knnclassifier properties
    state['_knnclassifierProps'] = state['_knnclassifier'].__getstate__()
    state.pop('_knnclassifier')
    return state

  #############################################################################
  def __setstate__(self, state):
    """
    Set the state of ourself from a serialized state.
    """
    if '_version' not in state or state['_version'] == 1:

      knnclassifierProps = state.pop('_knnclassifierProps')

      self.__dict__.update(state)
      self._knnclassifier = KNNClassifierRegion(**self._knnclassifierArgs)
      self._knnclassifier.__setstate__(knnclassifierProps)

      self._version = KNNAnomalyClassifierRegion.__VERSION__
    else:
      raise Exception("Invalid KNNAnomalyClassifierRegion version. Current "
          "version: %s" % (KNNAnomalyClassifierRegion.__VERSION__))


    # --------------------------------------------------------------------------
    # Migrate from when Anomaly was separated to stand-alone class
    if not hasattr(self, "_anomaly"):
      self._anomaly = Anomaly()

  
  def diff(self, knnRegion2):
    diff = []
    toCheck = [((), self.__getstate__(), knnRegion2.__getstate__())]
    while toCheck:
      keys, a, b = toCheck.pop()
      if type(a) != type(b):
        diff.append((keys, a, b))
      elif 'saved_categories' in keys:
        cats1 = set(a)
        cats2 = set(b)
        if cats1 != cats2:
          for k in cats1 - cats2:
            diff.append((keys + (k,), a[k], None))
          for k in cats1 - cats2:
            diff.append((keys + (k,), None, b[k]))
      elif '_recordsCache' in keys:
        if len(a) != len(b):
          diff.append((keys + ('len', ), len(a), len(b)))
        for i, v in enumerate(a):
          if not (a[i] == b[i]):
            diff.append((keys + ('_' + str(i), ), a[i].__getstate__(),
                b[i].__getstate__()))
      elif isinstance(a, dict):
        keys1 = set(a.keys())
        keys2 = set(b.keys())
        # If there are missing keys, add them to the diff.
        if keys1 != keys2:
          for k in keys1 - keys2:
            diff.append((keys + (k,), [k], None))
          for k in keys2 - keys1:
            diff.append((keys + (k,), None, b[k]))
        # For matching keys, add the values to the list of things to check.
        for k in keys1.union(keys2):
          toCheck.append((keys + (k,), a[k], b[k]))
      elif (isinstance(a, numpy.ndarray) or isinstance(a, list) or
            isinstance(a, tuple)):
        if len(a) != len(b):
          diff.append((keys + ('len', ), len(a), len(b)))
        elif not numpy.array_equal(a, b):
          diff.append((keys, a, b))
        #for i in xrange(len(a)):
        #  toCheck.append((keys + (k, i), a[i], b[i]))
      elif isinstance(a, numpy.random.RandomState):
        for i, v in enumerate(a.get_state()):
          toCheck.append((keys + (i,), v, b.get_state()[i]))
      else:
        try:
          _ = a != b
        except ValueError:
          raise ValueError(type(a))
        if a != b:
          diff.append((keys, a, b))
    return diff


  #############################################################################
  #
  # NuPIC 2 Support
  #    These methods are required by NuPIC 2
  #
  #############################################################################
  def getOutputElementCount(self, name):
    if name == 'labels':
      return self._maxLabelOutputs
    else:
      raise Exception("Invalid output name specified")



class _CLAClassificationRecord(object):
  """
  A single record to store data associated with a single prediction for the
  anomaly classifier.

  ROWID - prediction stream ROWID record number
  setByUser - if true, a delete must be called explicitly on this point to
    remove its label

  """
  __slots__ = ["ROWID", "anomalyScore", "anomalyVector", "anomalyLabel",
    "setByUser"]

  def __init__(self, ROWID, anomalyScore, anomalyVector, anomalyLabel,
      setByUser=False):
    self.ROWID = ROWID
    self.anomalyScore = anomalyScore
    self.anomalyVector = anomalyVector
    self.anomalyLabel = anomalyLabel
    self.setByUser = setByUser


  def __getstate__(self):
    obj_slot_values = dict((k, getattr(self, k)) for k in self.__slots__)
    return obj_slot_values


  def __setstate__(self, data_dict):
    for (name, value) in data_dict.iteritems():
      setattr(self, name, value)


  def __eq__(self, other):
    return (self.ROWID == other.ROWID and
            self.anomalyScore == other.anomalyScore and
            self.anomalyLabel == other.anomalyLabel and
            self.setByUser == other.setByUser and
            numpy.array_equal(self.anomalyVector, other.anomalyVector))
<|MERGE_RESOLUTION|>--- conflicted
+++ resolved
@@ -29,12 +29,7 @@
 import numpy.random
 from PyRegion import PyRegion
 from KNNClassifierRegion import KNNClassifierRegion
-<<<<<<< HEAD
-
 from nupic.algorithms.anomaly import Anomaly
-=======
-from nupic.algorithms.anomaly import computeAnomalyScore
->>>>>>> f1cbc4d7
 from nupic.frameworks.opf.exceptions import (CLAModelInvalidRangeError,
                                              CLAModelInvalidArgument)
 
