--- conflicted
+++ resolved
@@ -591,8 +591,6 @@
           regionLevel=True,
           isDefaultOutput=False),
 
-<<<<<<< HEAD
-=======
         activeCells=dict(
           description="The cells that are active",
           dataType='Real32',
@@ -607,15 +605,6 @@
           regionLevel=True,
           isDefaultOutput=False),
 
-        anomalyScore = dict(
-          description="""The score for how 'anomalous' (i.e. rare) the current
-                        sequence is. Higher values are increasingly rare""",
-          dataType='Real32',
-          count=1,
-          regionLevel=True,
-          isDefaultOutput=False),
-
->>>>>>> b0a4419a
         lrnActiveStateT = dict(
           description="""Active cells during learn phase at time t.  This is
                         used for anomaly classification.""",
