--- conflicted
+++ resolved
@@ -1,8 +1,3 @@
-<<<<<<< HEAD
-#! /usr/bin/env python
-# ----------------------------------------------------------------------
-#  Copyright (C) 2010 Numenta Inc. All rights reserved.
-=======
 # ----------------------------------------------------------------------
 # Numenta Platform for Intelligent Computing (NuPIC)
 # Copyright (C) 2010-2015, Numenta, Inc.  Unless you have an agreement
@@ -20,7 +15,6 @@
 #
 # You should have received a copy of the GNU General Public License
 # along with this program.  If not, see http://www.gnu.org/licenses.
->>>>>>> be4f5efd
 #
 # http://numenta.org/licenses/
 # ----------------------------------------------------------------------
