--- conflicted
+++ resolved
@@ -195,14 +195,11 @@
     return tuple(self.__metricLabels)
 
 
-<<<<<<< HEAD
   def getMetricInstances(self):
     """@return instances of all metrics available here (as a [list])"""
     return self.__metrics
 
-  ############################################################################
-=======
->>>>>>> c72349e1
+
   def _addResults(self, results):
     """
     Stores the current model results in the manager's internal store
