# ----------------------------------------------------------------------
# Numenta Platform for Intelligent Computing (NuPIC)
# Copyright (C) 2013, Numenta, Inc.  Unless you have an agreement
# with Numenta, Inc., for a separate license for this software code, the
# following terms and conditions apply:
#
# This program is free software: you can redistribute it and/or modify
# it under the terms of the GNU General Public License version 3 as
# published by the Free Software Foundation.
#
# This program is distributed in the hope that it will be useful,
# but WITHOUT ANY WARRANTY; without even the implied warranty of
# MERCHANTABILITY or FITNESS FOR A PARTICULAR PURPOSE.
# See the GNU General Public License for more details.
#
# You should have received a copy of the GNU General Public License
# along with this program.  If not, see http://www.gnu.org/licenses.
#
# http://numenta.org/licenses/
# ----------------------------------------------------------------------

"""Module defining the OPF Model base class."""

import cPickle as pickle
import os
import shutil
from abc import ABCMeta, abstractmethod

import nupic.frameworks.opf.opfutils as opfutils


###############################################################

class Model(object):
  """ This is the base class that all OPF Model implementations should
  subclass.
  It includes a number of virtual methods, to be overridden by subclasses,
  as well as some shared functionality for saving/loading models
  """

  __metaclass__ = ABCMeta

  def __init__(self, inferenceType):
    """ Model constructor.
<<<<<<< HEAD

      @param inferenceType: An opfutils.InferenceType value that specifies the type
          of inference (i.e. TemporalNextStep, Classification, etc.).
      @param header format of data going into the model, from nupic.data.file_record_stream.py
=======
    @param inferenceType (nupic.frameworks.opf.opfutils.InferenceType)
           A value that specifies the type of inference (i.e. TemporalNextStep,
           Classification, etc.).
>>>>>>> f1cbc4d7
    """
    self._numPredictions = 0
    self.__inferenceType =  inferenceType
    self.__learningEnabled = True
    self.__inferenceEnabled = True
    self.__inferenceArgs = {}

  def run(self, inputRecord):
    """ Run one iteration of this model.
    @param inputRecord (object)
           A record object formatted according to
           nupic.data.record_stream.RecordStreamIface.getNextRecord() or
           nupic.data.record_stream.RecordStreamIface.getNextRecordDict()
           result format.
    @returns (nupic.frameworks.opf.opfutils.ModelResult)
             An ModelResult namedtuple. The contents of ModelResult.inferences
             depends on the the specific inference type of this model, which
             can be queried by getInferenceType()
    """
    self._checkValidInput(inputRecord)

    if hasattr(self, '_numPredictions'):
      predictionNumber = self._numPredictions
      self._numPredictions += 1
    else:
      predictionNumber = None
    result = opfutils.ModelResult(predictionNumber=predictionNumber,
                                  rawInput=inputRecord)
    return result

  def _checkValidInput(self, data):
    """@return error if data fed into the model do not fit the model's syntactic header
    """
    header=self._getHeader()
    translations = {'str': 'string', 'float':'float', 'int':'integer', 'timestamp.day of week':'datetime'}
    # check field types:
    for i in range(0, len(header['type'])):
      try:
        typeOnInput = str(type(data[str(header['name'][i])]).__name__)
      except:
        print "XXX"+str(header)
        print "YYY"+str(data)
        print "ZZZ"+str(self.getFieldInfo())
        raise
      if typeOnInput != header['type'][i]:
        raise Exception("model.run(): input data of unexpected type! "+str(typeOnInput)+" vs "+str(header['type'][i]))
    
    

  @abstractmethod
  def finishLearning(self):
    """ Places the model in a permanent "finished learning" mode.
    In such a mode the model will not be able to learn from subsequent input
    records.

    **NOTE:** Upon completion of this command, learning may not be resumed on
    the given instance of the model (e.g., the implementation may optimize
    itself by pruning data structures that are necessary for learning).
    """

  @abstractmethod
  def resetSequenceStates(self):
    """ Signal that the input record is the start of a new sequence. """

  @abstractmethod
  def getFieldInfo(self, includeClassifierOnlyField=False):
    """ Returns the sequence of FieldMetaInfo objects specifying the format of
    Model's output.
    This may be different than the list of FieldMetaInfo objects supplied at
    initialization (e.g., due to the transcoding of some input fields into
    meta-fields, such as datetime -> dayOfWeek, timeOfDay, etc.).
    @param includeClassifierOnlyField (bool)
           If True, any field which is only sent to the classifier (i.e. not
           sent in to the bottom of the network) is also included
    @returns (list<nupic.data.fieldmeta.FieldMetaInfo>)
             List of FieldMetaInfo objects.
    """

  @abstractmethod
  def setFieldStatistics(self,fieldStats):
    """ Propagates field statistics to the model in case some of its machinery
    needs it.
    @param fieldStats (dict)
           A dict of dicts with first key being the fieldname and the second
           key is min,max or other supported statistics
    """

  @abstractmethod
  def getRuntimeStats(self):
    """ Get runtime statistics specific to this model,
    i.e. activeCellOverlapAvg.
    @returns (dict) A {statistic names: stats} dictionary
    """

  @abstractmethod
  def _getLogger(self):
    """ Get the logger for this object.
    This is a protected method that is used by the ModelBase to access the
    logger created by the subclass.
    @returns (Logger) A Logger object, it should not be None.
    """

  ###############################################################################
  # Common learning/inference methods
  ###############################################################################

  def getInferenceType(self):
    """ Returns the InferenceType of this model.
    This is immutable.
    @returns (nupic.frameworks.opf.opfutils.InferenceType) An inference type
    """
    return self.__inferenceType

  def enableLearning(self):
    """ Turn Learning on for the current model. """
    self.__learningEnabled = True
    return

  def disableLearning(self):
    """ Turn Learning off for the current model. """
    self.__learningEnabled = False
    return

  def isLearningEnabled(self):
    """ Return the Learning state of the current model.
    @returns (bool) The learning state
    """
    return self.__learningEnabled

  def enableInference(self, inferenceArgs=None):
    """ Enable inference for this model.
    @param inferenceArgs (dict)
           A dictionary of arguments required for inference. These depend on
           the InferenceType of the current model
    """
    self.__inferenceEnabled = True
    self.__inferenceArgs = inferenceArgs

  def getInferenceArgs(self):
    """ Return the dict of arguments for the current inference mode.
    @returns (dict) The arguments of the inference mode
    """
    return self.__inferenceArgs

  def disableInference(self):
    """ Turn Inference off for the current model. """
    self.__inferenceEnabled = False

  def isInferenceEnabled(self):
    """ Return the inference state of the current model.
    @returns (bool) The inference state
    """
    return self.__inferenceEnabled

  ###############################################################################
  # Implementation of common save/load functionality
  ###############################################################################
  def save(self, saveModelDir):
    """ Save the model in the given directory.
    @param saveModelDir (string)
           Absolute directory path for saving the experiment. If the directory
            already exists, it MUST contain a VALID local checkpoint of a model
    """
    logger = self._getLogger()
    logger.debug("(%s) Creating local checkpoint in %r...",
                       self, saveModelDir)

    modelPickleFilePath = self._getModelPickleFilePath(saveModelDir)

    # Clean up old saved state, if any
    if os.path.exists(saveModelDir):
      if not os.path.isdir(saveModelDir):
        raise Exception(("Existing filesystem entry <%s> is not a model"
                         " checkpoint -- refusing to delete (not a directory)") \
                          % saveModelDir)
      if not os.path.isfile(modelPickleFilePath):
        raise Exception(("Existing filesystem entry <%s> is not a model"
                         " checkpoint -- refusing to delete"\
                         " (%s missing or not a file)") % \
                          (saveModelDir, modelPickleFilePath))

      shutil.rmtree(saveModelDir)

    # Create a new directory for saving state
    self.__makeDirectoryFromAbsolutePath(saveModelDir)

    with open(modelPickleFilePath, 'wb') as modelPickleFile:
      logger.debug("(%s) Pickling Model instance...", self)

      pickle.dump(self, modelPickleFile)

      logger.debug("(%s) Finished pickling Model instance", self)


    # Tell the model to save extra data, if any, that's too big for pickling
    self._serializeExtraData(extraDataDir=self._getModelExtraDataDir(saveModelDir))

    logger.debug("(%s) Finished creating local checkpoint", self)

    return

  def _serializeExtraData(self, extraDataDir):
    """ Protected method that is called during serialization with an external
    directory path. It can be overridden by subclasses to bypass pickle for
    saving large binary states.
    This is called by ModelBase only.
    @param extraDataDir (string) Model's extra data directory path
    """
    pass

  @classmethod
  def load(cls, savedModelDir):
    """ Load saved model.
    @param savedModelDir (string)
           Directory of where the experiment is to be or was saved
    @returns (Model) The loaded model instance
    """
    logger = opfutils.initLogger(cls)
    logger.debug("Loading model from local checkpoint at %r...", savedModelDir)

    # Load the model
    modelPickleFilePath = Model._getModelPickleFilePath(savedModelDir)

    with open(modelPickleFilePath, 'rb') as modelPickleFile:
      logger.debug("Unpickling Model instance...")

      model = pickle.load(modelPickleFile)

      logger.debug("Finished unpickling Model instance")

    # Tell the model to load extra data, if any, that was too big for pickling
    model._deSerializeExtraData(
        extraDataDir=Model._getModelExtraDataDir(savedModelDir))

    logger.debug("Finished Loading model from local checkpoint")

    return model

  def _deSerializeExtraData(self, extraDataDir):
    """ Protected method that is called during deserialization
    (after __setstate__) with an external directory path.
    It can be overridden by subclasses to bypass pickle for loading large
    binary states.
    This is called by ModelBase only
    @param extraDataDir (string) Model's extra data directory path
    """
    pass

  @staticmethod
  def _getModelPickleFilePath(saveModelDir):
    """ Return the absolute path ot the model's pickle file.
    @param saveModelDir (string)
           Directory of where the experiment is to be or was saved
    @returns (string) An absolute path.
    """
    path = os.path.join(saveModelDir, "model.pkl")
    path = os.path.abspath(path)
    return path

  @staticmethod
  def _getModelExtraDataDir(saveModelDir):
    """ Return the absolute path to the directory where the model's own
    "extra data" are stored (i.e., data that's too big for pickling).
    @param saveModelDir (string)
           Directory of where the experiment is to be or was saved
    @returns (string) An absolute path.
    """
    path = os.path.join(saveModelDir, "modelextradata")
    path = os.path.abspath(path)

    return path

  @staticmethod
  def __makeDirectoryFromAbsolutePath(absDirPath):
    """ Makes directory for the given directory path if it doesn't already
    exist in the filesystem.
    @param absDirPath (string) Absolute path of the directory to create
    @exception (Exception) OSError if directory creation fails
    """

    assert os.path.isabs(absDirPath)

    # Create the experiment directory
    # TODO Is default mode (0777) appropriate?
    try:
      os.makedirs(absDirPath)
    except OSError as e:
      if e.errno != os.errno.EEXIST:
        raise

    return


  #############################################################################
  def _getHeader(self):
    """@return the header of current file in format dict[name|type|special][i-th value]
       see self._fields in file_record_stream.py __init__
    """
    header = dict()
    fields = self.getFieldInfo()
    for lb in ['name','type','special']:
      header[lb]=list()
    for i in range(0, len(fields)):
        header['name'].append(str(fields[i][0]))
        header['type'].append(fields[i][1])
        header['special'].append(fields[i][2])
    return header

<|MERGE_RESOLUTION|>--- conflicted
+++ resolved
@@ -42,16 +42,10 @@
 
   def __init__(self, inferenceType):
     """ Model constructor.
-<<<<<<< HEAD
-
-      @param inferenceType: An opfutils.InferenceType value that specifies the type
-          of inference (i.e. TemporalNextStep, Classification, etc.).
-      @param header format of data going into the model, from nupic.data.file_record_stream.py
-=======
+
     @param inferenceType (nupic.frameworks.opf.opfutils.InferenceType)
            A value that specifies the type of inference (i.e. TemporalNextStep,
            Classification, etc.).
->>>>>>> f1cbc4d7
     """
     self._numPredictions = 0
     self.__inferenceType =  inferenceType
