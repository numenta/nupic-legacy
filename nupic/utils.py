--- conflicted
+++ resolved
@@ -85,17 +85,6 @@
     return self.slidingWindow
 
 
-<<<<<<< HEAD
-  def __eq__(self, o):
-    if not isinstance(o, MovingAverage):
-      return False
-    if (o.slidingWindow == self.slidingWindow and
-        o.total == self.total and
-        o.windowSize == self.windowSize):
-      return True
-    else: 
-      return False
-=======
   def getCurrentAvg(self):
     """get current average"""
     return float(self.total) / len(self.slidingWindow)
@@ -111,7 +100,6 @@
     if not hasattr(self, "total"):
       self.total = 0
       self.slidingWindow = sum(self.slidingWindow)
->>>>>>> 2c78bf06
 
 
   def __eq__(self, o):
