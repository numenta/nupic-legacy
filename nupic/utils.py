# ----------------------------------------------------------------------
# Numenta Platform for Intelligent Computing (NuPIC)
# Copyright (C) 2014, Numenta, Inc.  Unless you have an agreement
# with Numenta, Inc., for a separate license for this software code, the
# following terms and conditions apply:
#
# This program is free software: you can redistribute it and/or modify
# it under the terms of the GNU General Public License version 3 as
# published by the Free Software Foundation.
#
# This program is distributed in the hope that it will be useful,
# but WITHOUT ANY WARRANTY; without even the implied warranty of
# MERCHANTABILITY or FITNESS FOR A PARTICULAR PURPOSE.
# See the GNU General Public License for more details.
#
# You should have received a copy of the GNU General Public License
# along with this program.  If not, see http://www.gnu.org/licenses.
#
# http://numenta.org/licenses/
# ----------------------------------------------------------------------

"""
utils.py are a collection of methods that can be reused by different classes
in our codebase.
"""

import numbers
from collections import MutableMapping
import logging

class MovingAverage(object):
  """Helper class for computing moving average and sliding window"""


  def __init__(self, windowSize, existingHistoricalValues=None):
    """
    new instance of MovingAverage, so method .next() can be used
    @param windowSize - length of sliding window
    @param existingHistoricalValues - construct the object with already
        some values in it.
    """
    if not isinstance(windowSize, numbers.Integral):
      raise TypeError("MovingAverage - windowSize must be integer type")
    if  windowSize <= 0:
      raise ValueError("MovingAverage - windowSize must be >0")

    self.windowSize = windowSize
    if existingHistoricalValues is not None:
      self.slidingWindow = existingHistoricalValues[
                              len(existingHistoricalValues)-windowSize:]
    else:
      self.slidingWindow = []
    self.total = float(sum(self.slidingWindow))


  @staticmethod
  def compute(slidingWindow, total, newVal, windowSize):
    """Routine for computing a moving average.

    @param slidingWindow a list of previous values to use in computation that
        will be modified and returned
    @param total the sum of the values in slidingWindow to be used in the
        calculation of the moving average
    @param newVal a new number compute the new windowed average
    @param windowSize how many values to use in the moving window

    @returns an updated windowed average, the modified input slidingWindow list,
        and the new total sum of the sliding window
    """
    if len(slidingWindow) == windowSize:
      total -= slidingWindow.pop(0)

    slidingWindow.append(newVal)
    total += newVal
    return float(total) / len(slidingWindow), slidingWindow, total


  def next(self, newValue):
    """Instance method wrapper around compute."""
    newAverage, self.slidingWindow, self.total = self.compute(
        self.slidingWindow, self.total, newValue, self.windowSize)
    return newAverage


  def getSlidingWindow(self):
    return self.slidingWindow


  def __setstate__(self, state):
    """ for loading this object"""
    self.__dict__.update(state)

    if not hasattr(self, "slidingWindow"):
      self.slidingWindow = []

    if not hasattr(self, "total"):
      self.total = 0
      self.slidingWindow = sum(self.slidingWindow)


  def __cmp__(self, o):
    if not isinstance(o, MovingAverage):
      return -1
    if (o.slidingWindow == self.slidingWindow and
        o.total == self.total and
        o.windowSize == self.windowSize):
      return 0
    else: 
      return -1


  def __call__(self, value):
    return self.next(value)

#######################################################################
class GlobalDict(MutableMapping):
  """
  a dict{} storing its content globally. 

  GlobalDict class serves as a global look-up table addressed by names, 
  for storing and accessing objects globally.
  """

  # global variable
  store = {}

  logging.basicConfig()
  logger = logging.getLogger(__name__)

  def __init__(self, *args, **kwargs):
    self.update(dict(*args, **kwargs))
  def __getitem__(self, key):
    return GlobalDict.get(key)
  def __setitem__(self, key, value):
    """if the key is in use, generate a unique one"""
    self.__class__.set(key, value)
  def __delitem__(self, key):
    del GlobalDict.store[key]
  def __iter__(self):
    return iter(GlobalDict.store)
  def __len__(self):
    return len(GlobalDict.store)
  @classmethod
  def set(cls, key, value):
    if key is None:
      key = str(id(value)) # generate uniq name
    if key in cls.store: # replacing existing item
      cls.logger.error("replacing item '%s' named '%s' with new '%s'." % (cls.get(key), key, value))
      raise ValueError("GlobalDict: key %s already exists! " %(key))
    cls.store[key] = value
    cls.logger.warn("Globally stored item '%s' named '%s' " % (value, key))
    return key # in case of new 
  @classmethod
  def get(cls, key):
    return cls.store.get(key, None)
<<<<<<< HEAD
=======

>>>>>>> 57d600b8
  def __str__(self):
    return str(GlobalDict.store)<|MERGE_RESOLUTION|>--- conflicted
+++ resolved
@@ -153,9 +153,5 @@
   @classmethod
   def get(cls, key):
     return cls.store.get(key, None)
-<<<<<<< HEAD
-=======
-
->>>>>>> 57d600b8
   def __str__(self):
     return str(GlobalDict.store)