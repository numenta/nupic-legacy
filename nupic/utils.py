# ----------------------------------------------------------------------
# Numenta Platform for Intelligent Computing (NuPIC)
# Copyright (C) 2014, Numenta, Inc.  Unless you have an agreement
# with Numenta, Inc., for a separate license for this software code, the
# following terms and conditions apply:
#
# This program is free software: you can redistribute it and/or modify
# it under the terms of the GNU General Public License version 3 as
# published by the Free Software Foundation.
#
# This program is distributed in the hope that it will be useful,
# but WITHOUT ANY WARRANTY; without even the implied warranty of
# MERCHANTABILITY or FITNESS FOR A PARTICULAR PURPOSE.
# See the GNU General Public License for more details.
#
# You should have received a copy of the GNU General Public License
# along with this program.  If not, see http://www.gnu.org/licenses.
#
# http://numenta.org/licenses/
# ----------------------------------------------------------------------

"""
utils.py are a collection of methods that can be reused by different classes
in our codebase.
"""

import numbers
from collections import MutableMapping
import logging

class MovingAverage(object):
  """Helper class for computing moving average and sliding window"""


  def __init__(self, windowSize, existingHistoricalValues=None):
    """
    new instance of MovingAverage, so method .next() can be used
    @param windowSize - length of sliding window
    @param existingHistoricalValues - construct the object with already
        some values in it.
    """
    if not isinstance(windowSize, numbers.Integral):
      raise TypeError("MovingAverage - windowSize must be integer type")
    if  windowSize <= 0:
      raise ValueError("MovingAverage - windowSize must be >0")

    self.windowSize = windowSize
    if existingHistoricalValues is not None:
      self.slidingWindow = existingHistoricalValues[
                              len(existingHistoricalValues)-windowSize:]
    else:
      self.slidingWindow = []
    self.total = float(sum(self.slidingWindow))


  @staticmethod
  def compute(slidingWindow, total, newVal, windowSize):
    """Routine for computing a moving average.

    @param slidingWindow a list of previous values to use in computation that
        will be modified and returned
    @param total the sum of the values in slidingWindow to be used in the
        calculation of the moving average
    @param newVal a new number compute the new windowed average
    @param windowSize how many values to use in the moving window

    @returns an updated windowed average, the modified input slidingWindow list,
        and the new total sum of the sliding window
    """
    if len(slidingWindow) == windowSize:
      total -= slidingWindow.pop(0)

    slidingWindow.append(newVal)
    total += newVal
    return float(total) / len(slidingWindow), slidingWindow, total


  def next(self, newValue):
    """Instance method wrapper around compute."""
    newAverage, self.slidingWindow, self.total = self.compute(
        self.slidingWindow, self.total, newValue, self.windowSize)
    return newAverage


  def getSlidingWindow(self):
    return self.slidingWindow


  def __setstate__(self, state):
    """ for loading this object"""
    self.__dict__.update(state)

    if not hasattr(self, "slidingWindow"):
      self.slidingWindow = []

    if not hasattr(self, "total"):
      self.total = 0
      self.slidingWindow = sum(self.slidingWindow)


  def __cmp__(self, o):
    if not isinstance(o, MovingAverage):
      return -1
    if (o.slidingWindow == self.slidingWindow and
        o.total == self.total and
        o.windowSize == self.windowSize):
      return 0
    else: 
      return -1


  def __call__(self, value):
    return self.next(value)

#######################################################################
class GlobalDict(MutableMapping):
  """
  a dict{} storing its content globally. 

  GlobalDict class serves as a global look-up table addressed by names, 
  for storing and accessing objects globally.
  """

  # global variable
  store = {}

  logging.basicConfig()
  logger = logging.getLogger(__name__)

  def __init__(self, *args, **kwargs):
    self.update(dict(*args, **kwargs))
  def __getitem__(self, key):
    return GlobalDict.get(key)
  def __setitem__(self, key, value):
    """if the key is in use, generate a unique one"""
    self.__class__.set(key, value)
  def __delitem__(self, key):
    del GlobalDict.store[key]
  def __iter__(self):
    return iter(GlobalDict.store)
  def __len__(self):
    return len(GlobalDict.store)
  @classmethod
  def set(cls, key, value):
    if key is None:
      key = str(id(value)) # generate uniq name
    if key in cls.store: # replacing existing item
      cls.logger.error("replacing item '%s' named '%s' with new '%s'." % (cls.get(key), key, value))
      raise ValueError("GlobalDict: key %s already exists! " %(key))
    cls.store[key] = value
    cls.logger.warn("Globally stored item '%s' named '%s' " % (value, key))
    return key # in case of new 
  @classmethod
  def get(cls, key):
    return cls.store.get(key, None)
<<<<<<< HEAD
=======
  @classmethod
  def getAll(cls):
    return cls.store
>>>>>>> aabdaed8
  def __str__(self):
    return str(GlobalDict.store)<|MERGE_RESOLUTION|>--- conflicted
+++ resolved
@@ -153,11 +153,8 @@
   @classmethod
   def get(cls, key):
     return cls.store.get(key, None)
-<<<<<<< HEAD
-=======
   @classmethod
   def getAll(cls):
     return cls.store
->>>>>>> aabdaed8
   def __str__(self):
     return str(GlobalDict.store)