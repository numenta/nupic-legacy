--- conflicted
+++ resolved
@@ -115,12 +115,9 @@
     proto.windowSize = self.windowSize
     proto.slidingWindow = self.slidingWindow
     proto.total = self.total
-<<<<<<< HEAD
+
                                                 
 
-=======
->>>>>>> bb7ba3e7
-#######################################################################
 class GlobalDict(MutableMapping):
   """
   a dict{} storing its content globally. 
