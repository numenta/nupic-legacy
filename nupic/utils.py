# ----------------------------------------------------------------------
# Numenta Platform for Intelligent Computing (NuPIC)
# Copyright (C) 2014, Numenta, Inc.  Unless you have an agreement
# with Numenta, Inc., for a separate license for this software code, the
# following terms and conditions apply:
#
# This program is free software: you can redistribute it and/or modify
# it under the terms of the GNU General Public License version 3 as
# published by the Free Software Foundation.
#
# This program is distributed in the hope that it will be useful,
# but WITHOUT ANY WARRANTY; without even the implied warranty of
# MERCHANTABILITY or FITNESS FOR A PARTICULAR PURPOSE.
# See the GNU General Public License for more details.
#
# You should have received a copy of the GNU General Public License
# along with this program.  If not, see http://www.gnu.org/licenses.
#
# http://numenta.org/licenses/
# ----------------------------------------------------------------------

"""
utils.py are a collection of methods that can be reused by different classes
in our codebase.
"""

import numbers
from collections import MutableMapping
import logging

class MovingAverage(object):
  """Helper class for computing moving average and sliding window"""


  def __init__(self, windowSize, existingHistoricalValues=None):
    """
    new instance of MovingAverage, so method .next() can be used
    @param windowSize - length of sliding window
    @param existingHistoricalValues - construct the object with already
        some values in it.
    """
    if not isinstance(windowSize, numbers.Integral):
      raise TypeError("MovingAverage - windowSize must be integer type")
    if  windowSize <= 0:
      raise ValueError("MovingAverage - windowSize must be >0")

    self.windowSize = windowSize
    if existingHistoricalValues is not None:
      self.slidingWindow = existingHistoricalValues[
                              len(existingHistoricalValues)-windowSize:]
    else:
      self.slidingWindow = []
    self.total = float(sum(self.slidingWindow))


  @staticmethod
  def compute(slidingWindow, total, newVal, windowSize):
    """Routine for computing a moving average.

    @param slidingWindow a list of previous values to use in computation that
        will be modified and returned
    @param total the sum of the values in slidingWindow to be used in the
        calculation of the moving average
    @param newVal a new number compute the new windowed average
    @param windowSize how many values to use in the moving window

    @returns an updated windowed average, the modified input slidingWindow list,
        and the new total sum of the sliding window
    """
    if len(slidingWindow) == windowSize:
      total -= slidingWindow.pop(0)

    slidingWindow.append(newVal)
    total += newVal
    return float(total) / len(slidingWindow), slidingWindow, total


  def next(self, newValue):
    """Instance method wrapper around compute."""
    newAverage, self.slidingWindow, self.total = self.compute(
        self.slidingWindow, self.total, newValue, self.windowSize)
    return newAverage


  def getSlidingWindow(self):
    return self.slidingWindow


  def __setstate__(self, state):
    """ for loading this object"""
    self.__dict__.update(state)

    if not hasattr(self, "slidingWindow"):
      self.slidingWindow = []

    if not hasattr(self, "total"):
      self.total = 0
      self.slidingWindow = sum(self.slidingWindow)


  def __cmp__(self, o):
    if not isinstance(o, MovingAverage):
      return -1
    if (o.slidingWindow == self.slidingWindow and
        o.total == self.total and
        o.windowSize == self.windowSize):
      return 0
    else: 
      return -1


  def __call__(self, value):
    return self.next(value)

#######################################################################
class GlobalDict(MutableMapping):
  """
  a dict{} storing its content globally. 

  GlobalDict class serves as a global look-up table addressed by names, 
  for storing and accessing objects globally.
  """

  # global variable
  store = {}

  logging.basicConfig()
  logger = logging.getLogger(__name__)

  def __init__(self, *args, **kwargs):
    self.update(dict(*args, **kwargs))
  def __getitem__(self, key):
    return GlobalDict.get(key)
  def __setitem__(self, key, value):
    """if the key is in use, generate a unique one"""
    self.__class__.set(key, value)
  def __delitem__(self, key):
    del GlobalDict.store[key]
  def __iter__(self):
    return iter(GlobalDict.store)
  def __len__(self):
    return len(GlobalDict.store)
  @classmethod
  def set(cls, key, value):
    if key is None:
      key = str(id(value)) # generate uniq name
    if key in cls.store: # replacing existing item
      cls.logger.error("replacing item '%s' named '%s' with new '%s'." % (cls.get(key), key, value))
<<<<<<< HEAD
=======
      raise ValueError("GlobalDict: key %s already exists! " %(key))
>>>>>>> 44985e26
    cls.store[key] = value
    cls.logger.warn("Globally stored item '%s' named '%s' " % (value, key))
  @classmethod
  def get(cls, key):
<<<<<<< HEAD
    return cls.store.get(key, None)
=======
    return cls.store.get(key, None)

  def __str__(self):
    return str(GlobalDict.store)
>>>>>>> 44985e26
<|MERGE_RESOLUTION|>--- conflicted
+++ resolved
@@ -146,19 +146,11 @@
       key = str(id(value)) # generate uniq name
     if key in cls.store: # replacing existing item
       cls.logger.error("replacing item '%s' named '%s' with new '%s'." % (cls.get(key), key, value))
-<<<<<<< HEAD
-=======
       raise ValueError("GlobalDict: key %s already exists! " %(key))
->>>>>>> 44985e26
     cls.store[key] = value
     cls.logger.warn("Globally stored item '%s' named '%s' " % (value, key))
   @classmethod
   def get(cls, key):
-<<<<<<< HEAD
     return cls.store.get(key, None)
-=======
-    return cls.store.get(key, None)
-
   def __str__(self):
-    return str(GlobalDict.store)
->>>>>>> 44985e26
+    return str(GlobalDict.store)