# ----------------------------------------------------------------------
# Numenta Platform for Intelligent Computing (NuPIC)
# Copyright (C) 2014, Numenta, Inc.  Unless you have an agreement
# with Numenta, Inc., for a separate license for this software code, the
# following terms and conditions apply:
#
# This program is free software: you can redistribute it and/or modify
# it under the terms of the GNU General Public License version 3 as
# published by the Free Software Foundation.
#
# This program is distributed in the hope that it will be useful,
# but WITHOUT ANY WARRANTY; without even the implied warranty of
# MERCHANTABILITY or FITNESS FOR A PARTICULAR PURPOSE.
# See the GNU General Public License for more details.
#
# You should have received a copy of the GNU General Public License
# along with this program.  If not, see http://www.gnu.org/licenses.
#
# http://numenta.org/licenses/
# ----------------------------------------------------------------------

"""
utils.py are a collection of methods that can be reused by different classes
in our codebase.
"""

import numbers
from collections import MutableMapping
import logging

class MovingAverage(object):
  """Helper class for computing moving average and sliding window"""


  def __init__(self, windowSize, existingHistoricalValues=None):
    """
    new instance of MovingAverage, so method .next() can be used
    @param windowSize - length of sliding window
    @param existingHistoricalValues - construct the object with already
        some values in it.
    """
    if not isinstance(windowSize, numbers.Integral):
      raise TypeError("MovingAverage - windowSize must be integer type")
    if  windowSize <= 0:
      raise ValueError("MovingAverage - windowSize must be >0")

    self.windowSize = windowSize
    if existingHistoricalValues is not None:
      self.slidingWindow = existingHistoricalValues[
                              len(existingHistoricalValues)-windowSize:]
    else:
      self.slidingWindow = []
    self.total = float(sum(self.slidingWindow))


  @staticmethod
  def compute(slidingWindow, total, newVal, windowSize):
    """Routine for computing a moving average.

    @param slidingWindow a list of previous values to use in computation that
        will be modified and returned
    @param total the sum of the values in slidingWindow to be used in the
        calculation of the moving average
    @param newVal a new number compute the new windowed average
    @param windowSize how many values to use in the moving window

    @returns an updated windowed average, the modified input slidingWindow list,
        and the new total sum of the sliding window
    """
    if len(slidingWindow) == windowSize:
      total -= slidingWindow.pop(0)

    slidingWindow.append(newVal)
    total += newVal
    return float(total) / len(slidingWindow), slidingWindow, total


  def next(self, newValue):
    """Instance method wrapper around compute."""
    newAverage, self.slidingWindow, self.total = self.compute(
        self.slidingWindow, self.total, newValue, self.windowSize)
    return newAverage


  def getSlidingWindow(self):
    return self.slidingWindow


  def __setstate__(self, state):
    """ for loading this object"""
    self.__dict__.update(state)

    if not hasattr(self, "slidingWindow"):
      self.slidingWindow = []

    if not hasattr(self, "total"):
      self.total = 0
      self.slidingWindow = sum(self.slidingWindow)


  def __call__(self, value):
    return self.next(value)

<<<<<<< HEAD
#######################################################################
class GlobalDict(MutableMapping):
  """
  a dict{} storing its content globally. 

  GlobalDict class serves as a global look-up table addressed by names, 
  for storing and accessing objects globally.
  """

  # global variable
  store = {}

  logging.basicConfig()
  logger = logging.getLogger(__name__)

  def __init__(self, *args, **kwargs):
    self.update(dict(*args, **kwargs))
  def __getitem__(self, key):
    return GlobalDict.get(key)
  def __setitem__(self, key, value):
    """if the key is in use, generate a unique one"""
    self.__class__.set(key, value)
  def __delitem__(self, key):
    del GlobalDict.store[key]
  def __iter__(self):
    return iter(GlobalDict.store)
  def __len__(self):
    return len(GlobalDict.store)
  @classmethod
  def set(cls, key, value):
    if key is None:
      key = str(id(value)) # generate uniq name
    if key in cls.store: # replacing existing item
      cls.logger.error("replacing item '%s' named '%s' with new '%s'." % (cls.get(key), key, value))
      raise ValueError("GlobalDict: key %s already exists! " %(key))
    cls.store[key] = value
    cls.logger.warn("Globally stored item '%s' named '%s' " % (value, key))
    return key # in case of new 
  @classmethod
  def get(cls, key):
    return cls.store.get(key, None)
  @classmethod
  def getAll(cls):
    return cls.store
  @classmethod
  def remove(cls, key):
    if key in cls.store:
      del cls.store[key]
  def __str__(self):
    return str(GlobalDict.store)
=======

  @classmethod
  def read(cls, proto):
    movingAverage = object.__new__(cls)
    movingAverage.windowSize = proto.windowSize
    movingAverage.slidingWindow = list(proto.slidingWindow)
    movingAverage.total = proto.total
    return movingAverage


  def write(self, proto):
    proto.windowSize = self.windowSize
    proto.slidingWindow = self.slidingWindow
    proto.total = self.total
>>>>>>> c804ad96
<|MERGE_RESOLUTION|>--- conflicted
+++ resolved
@@ -101,7 +101,22 @@
   def __call__(self, value):
     return self.next(value)
 
-<<<<<<< HEAD
+
+  @classmethod
+  def read(cls, proto):
+    movingAverage = object.__new__(cls)
+    movingAverage.windowSize = proto.windowSize
+    movingAverage.slidingWindow = list(proto.slidingWindow)
+    movingAverage.total = proto.total
+    return movingAverage
+
+
+  def write(self, proto):
+    proto.windowSize = self.windowSize
+    proto.slidingWindow = self.slidingWindow
+    proto.total = self.total
+                                                
+
 #######################################################################
 class GlobalDict(MutableMapping):
   """
@@ -151,20 +166,4 @@
     if key in cls.store:
       del cls.store[key]
   def __str__(self):
-    return str(GlobalDict.store)
-=======
-
-  @classmethod
-  def read(cls, proto):
-    movingAverage = object.__new__(cls)
-    movingAverage.windowSize = proto.windowSize
-    movingAverage.slidingWindow = list(proto.slidingWindow)
-    movingAverage.total = proto.total
-    return movingAverage
-
-
-  def write(self, proto):
-    proto.windowSize = self.windowSize
-    proto.slidingWindow = self.slidingWindow
-    proto.total = self.total
->>>>>>> c804ad96
+    return str(GlobalDict.store)