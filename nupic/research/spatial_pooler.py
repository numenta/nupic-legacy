--- conflicted
+++ resolved
@@ -1093,14 +1093,8 @@
     @param potential: A numpy array specifying the potential pool of the column.
                     Permanence values will only be generated for input bits
                     corresponding to indices for which the mask value is 1.
-<<<<<<< HEAD
     @param connectedPct: A value between 0 or 1 specifying the percent of the input
                     bits that will start off in a connected state.
-=======
-    @param connectedPct: A value between 0 or 1 governing the chance, for each
-                         permanence, that the initial permanence value will
-                         be a value that is considered connected.
->>>>>>> 399329c9
     """
     # Determine which inputs bits will start out as connected
     # to the inputs. Initially a subset of the input bits in a
