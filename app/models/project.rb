# == Schema Information
#
# Table name: projects
#
#  id                     :integer          not null, primary key
#  name                   :string(255)
#  path                   :string(255)
#  description            :text
#  created_at             :datetime         not null
#  updated_at             :datetime         not null
#  creator_id             :integer
#  default_branch         :string(255)
#  issues_enabled         :boolean          default(TRUE), not null
#  wall_enabled           :boolean          default(TRUE), not null
#  merge_requests_enabled :boolean          default(TRUE), not null
#  wiki_enabled           :boolean          default(TRUE), not null
#  namespace_id           :integer
#  public                 :boolean          default(FALSE), not null
#  issues_tracker         :string(255)      default("gitlab"), not null
#  issues_tracker_id      :string(255)
#  snippets_enabled       :boolean          default(TRUE), not null
#  last_activity_at       :datetime
#

require "grit"

class Project < ActiveRecord::Base
  include Gitlab::ShellAdapter
  extend Enumerize

  attr_accessible :name, :path, :description, :default_branch, :issues_tracker, :label_list,
    :issues_enabled, :wall_enabled, :merge_requests_enabled, :snippets_enabled, :issues_tracker_id,
    :wiki_enabled, :public, :import_url, :last_activity_at, as: [:default, :admin]

  attr_accessible :namespace_id, :creator_id, as: :admin

  acts_as_taggable_on :labels, :issues_default_labels

  attr_accessor :import_url

  # Relations
  belongs_to :creator,      foreign_key: "creator_id", class_name: "User"
  belongs_to :group,        foreign_key: "namespace_id", conditions: "type = 'Group'"
  belongs_to :namespace

  has_one :last_event, class_name: 'Event', order: 'events.created_at DESC', foreign_key: 'project_id'
  has_one :gitlab_ci_service, dependent: :destroy
  has_one :campfire_service, dependent: :destroy
  has_one :hipchat_service, dependent: :destroy
  has_one :forked_project_link, dependent: :destroy, foreign_key: "forked_to_project_id"
  has_one :forked_from_project, through: :forked_project_link

  has_many :services,           dependent: :destroy
  has_many :events,             dependent: :destroy
  has_many :merge_requests,     dependent: :destroy
  has_many :issues,             dependent: :destroy, order: "state DESC, created_at DESC"
  has_many :milestones,         dependent: :destroy
  has_many :users_projects,     dependent: :destroy
  has_many :notes,              dependent: :destroy
<<<<<<< HEAD
  has_many :snippets,           dependent: :destroy
=======
  has_many :snippets,           dependent: :destroy, class_name: "ProjectSnippet"
  has_many :deploy_keys,        dependent: :destroy, class_name: "Key", foreign_key: "project_id"
>>>>>>> e0af7cef
  has_many :hooks,              dependent: :destroy, class_name: "ProjectHook"
  has_many :protected_branches, dependent: :destroy
  has_many :user_team_project_relationships, dependent: :destroy

  has_many :users,          through: :users_projects
  has_many :user_teams,     through: :user_team_project_relationships
  has_many :user_team_user_relationships, through: :user_teams
  has_many :user_teams_members, through: :user_team_user_relationships

  has_many :deploy_keys_projects, dependent: :destroy
  has_many :deploy_keys, through: :deploy_keys_projects

  delegate :name, to: :owner, allow_nil: true, prefix: true

  # Validations
  validates :creator, presence: true
  validates :description, length: { within: 0..2000 }
  validates :name, presence: true, length: { within: 0..255 },
            format: { with: Gitlab::Regex.project_name_regex,
                      message: "only letters, digits, spaces & '_' '-' '.' allowed. Letter should be first" }
  validates :path, presence: true, length: { within: 0..255 },
            format: { with: Gitlab::Regex.path_regex,
                      message: "only letters, digits & '_' '-' '.' allowed. Letter should be first" }
  validates :issues_enabled, :wall_enabled, :merge_requests_enabled,
            :wiki_enabled, inclusion: { in: [true, false] }
  validates :issues_tracker_id, length: { within: 0..255 }

  validates_uniqueness_of :name, scope: :namespace_id
  validates_uniqueness_of :path, scope: :namespace_id

  validates :import_url,
    format: { with: URI::regexp(%w(http https)), message: "should be a valid url" },
    if: :import?

  validate :check_limit, :repo_name

  # Scopes
  scope :without_user, ->(user)  { where("projects.id NOT IN (:ids)", ids: user.authorized_projects.map(&:id) ) }
  scope :without_team, ->(team) { team.projects.present? ? where("projects.id NOT IN (:ids)", ids: team.projects.map(&:id)) : scoped  }
  scope :not_in_group, ->(group) { where("projects.id NOT IN (:ids)", ids: group.project_ids ) }
  scope :in_team, ->(team) { where("projects.id IN (:ids)", ids: team.projects.map(&:id)) }
  scope :in_namespace, ->(namespace) { where(namespace_id: namespace.id) }
  scope :in_group_namespace, -> { joins(:group) }
  scope :sorted_by_activity, -> { order("projects.last_activity_at DESC") }
  scope :personal, ->(user) { where(namespace_id: user.namespace_id) }
  scope :joined, ->(user) { where("namespace_id != ?", user.namespace_id) }
  scope :public_only, -> { where(public: true) }

  enumerize :issues_tracker, in: (Gitlab.config.issues_tracker.keys).append(:gitlab), default: :gitlab

  class << self
    def abandoned
      project_ids = Event.select('max(created_at) as latest_date, project_id').
        group('project_id').
        having('latest_date < ?', 6.months.ago).map(&:project_id)

      where(id: project_ids)
    end

    def with_push
      includes(:events).where('events.action = ?', Event::PUSHED)
    end

    def active
      joins(:issues, :notes, :merge_requests).order("issues.created_at, notes.created_at, merge_requests.created_at DESC")
    end

    def search query
      where("projects.name LIKE :query OR projects.path LIKE :query", query: "%#{query}%")
    end

    def find_with_namespace(id)
      if id.include?("/")
        id = id.split("/")
        namespace = Namespace.find_by_path(id.first)
        return nil unless namespace

        where(namespace_id: namespace.id).find_by_path(id.second)
      else
        where(path: id, namespace_id: nil).last
      end
    end

    def access_options
      UsersProject.access_roles
    end
  end

  def team
    @team ||= ProjectTeam.new(self)
  end

  def repository
    @repository ||= Repository.new(path_with_namespace, default_branch)
  end

  def saved?
    id && persisted?
  end

  def import?
    import_url.present?
  end

  def check_limit
    unless creator.can_create_project?
      errors[:limit_reached] << ("Your own projects limit is #{creator.projects_limit}! Please contact administrator to increase it")
    end
  rescue
    errors[:base] << ("Can't check your ability to create project")
  end

  def repo_name
    denied_paths = %w(admin dashboard groups help profile projects search)

    if denied_paths.include?(path)
      errors.add(:path, "like #{path} is not allowed")
    end
  end

  def to_param
    if namespace
      namespace.path + "/" + path
    else
      path
    end
  end

  def web_url
    [Gitlab.config.gitlab.url, path_with_namespace].join("/")
  end

  def build_commit_note(commit)
    notes.new(commit_id: commit.id, noteable_type: "Commit")
  end

  def last_activity
    last_event
  end

  def last_activity_date
    last_activity_at || updated_at
  end

  def project_id
    self.id
  end

  def issues_labels
    @issues_labels ||= (issues_default_labels + issues.tags_on(:labels)).uniq.sort_by(&:name)
  end

  def issue_exists?(issue_id)
    if used_default_issues_tracker?
      self.issues.where(id: issue_id).first.present?
    else
      true
    end
  end

  def used_default_issues_tracker?
    self.issues_tracker == Project.issues_tracker.default_value
  end

  def can_have_issues_tracker_id?
    self.issues_enabled && !self.used_default_issues_tracker?
  end

  def build_missing_services
    available_services_names.each do |service_name|
      service = services.find { |service| service.to_param == service_name }

      # If service is available but missing in db
      # we should create an instance. Ex `create_gitlab_ci_service`
      service = self.send :"create_#{service_name}_service" if service.nil?
    end
  end

  def available_services_names
    %w(gitlab_ci campfire hipchat)
  end

  def gitlab_ci?
    gitlab_ci_service && gitlab_ci_service.active
  end

  # For compatibility with old code
  def code
    path
  end

  def items_for entity
    case entity
    when 'issue' then
      issues
    when 'merge_request' then
      merge_requests
    end
  end

  def send_move_instructions
    self.users_projects.each do |member|
      Notify.delay.project_was_moved_email(member.id)
    end
  end

  def owner
    if namespace
      namespace_owner
    else
      creator
    end
  end

  def team_member_by_name_or_email(name = nil, email = nil)
    user = users.where("name like ? or email like ?", name, email).first
    users_projects.where(user: user) if user
  end

  # Get Team Member record by user id
  def team_member_by_id(user_id)
    users_projects.find_by_user_id(user_id)
  end

  def name_with_namespace
    @name_with_namespace ||= begin
                               if namespace
                                 namespace.human_name + " / " + name
                               else
                                 name
                               end
                             end
  end

  def namespace_owner
    namespace.try(:owner)
  end

  def path_with_namespace
    if namespace
      namespace.path + '/' + path
    else
      path
    end
  end

  def transfer(new_namespace)
    ProjectTransferService.new.transfer(self, new_namespace)
  end

  def execute_hooks(data)
    hooks.each { |hook| hook.async_execute(data) }
  end

  def execute_services(data)
    services.each do |service|

      # Call service hook only if it is active
      service.execute(data) if service.active
    end
  end

  def discover_default_branch
    # Discover the default branch, but only if it hasn't already been set to
    # something else
    if repository && default_branch.nil?
      update_attributes(default_branch: self.repository.discover_default_branch)
    end
  end

  def update_merge_requests(oldrev, newrev, ref, user)
    return true unless ref =~ /heads/
    branch_name = ref.gsub("refs/heads/", "")
    c_ids = self.repository.commits_between(oldrev, newrev).map(&:id)

    # Update code for merge requests
    mrs = self.merge_requests.opened.by_branch(branch_name).all
    mrs.each { |merge_request| merge_request.reload_code; merge_request.mark_as_unchecked }

    # Close merge requests
    mrs = self.merge_requests.opened.where(target_branch: branch_name).all
    mrs = mrs.select(&:last_commit).select { |mr| c_ids.include?(mr.last_commit.id) }
    mrs.each { |merge_request| merge_request.merge!(user.id) }

    true
  end

  def valid_repo?
    repository.exists?
  rescue
    errors.add(:path, "Invalid repository path")
    false
  end

  def empty_repo?
    !repository.exists? || repository.empty?
  end

  def ensure_satellite_exists
    self.satellite.create unless self.satellite.exists?
  end

  def satellite
    @satellite ||= Gitlab::Satellite::Satellite.new(self)
  end

  def repo
    repository.raw
  end

  def url_to_repo
    gitlab_shell.url_to_repo(path_with_namespace)
  end

  def namespace_dir
    namespace.try(:path) || ''
  end

  def repo_exists?
    @repo_exists ||= repository.exists?
  rescue
    @repo_exists = false
  end

  def open_branches
    all_branches = repository.branches

    if protected_branches.present?
      all_branches.reject! do |branch|
        protected_branches_names.include?(branch.name)
      end
    end

    all_branches
  end

  def protected_branches_names
    @protected_branches_names ||= protected_branches.map(&:name)
  end

  def root_ref?(branch)
    repository.root_ref == branch
  end

  def ssh_url_to_repo
    url_to_repo
  end

  def http_url_to_repo
    http_url = [Gitlab.config.gitlab.url, "/", path_with_namespace, ".git"].join('')
  end

  def project_access_human(member)
    project_user_relation = self.users_projects.find_by_user_id(member.id)
    self.class.access_options.key(project_user_relation.project_access)
  end

  # Check if current branch name is marked as protected in the system
  def protected_branch? branch_name
    protected_branches_names.include?(branch_name)
  end

  def forked?
    !(forked_project_link.nil? || forked_project_link.forked_from_project.nil?)
  end

  def rename_repo
    old_path_with_namespace = File.join(namespace_dir, path_was)
    new_path_with_namespace = File.join(namespace_dir, path)

    if gitlab_shell.mv_repository(old_path_with_namespace, new_path_with_namespace)
      # If repository moved successfully we need to remove old satellite
      # and send update instructions to users.
      # However we cannot allow rollback since we moved repository
      # So we basically we mute exceptions in next actions
      begin
        gitlab_shell.rm_satellites(old_path_with_namespace)
        send_move_instructions
      rescue
        # Returning false does not rolback after_* transaction but gives
        # us information about failing some of tasks
        false
      end
    else
      # if we cannot move namespace directory we should rollback
      # db changes in order to prevent out of sync between db and fs
      raise Exception.new('repository cannot be renamed')
    end
  end
end<|MERGE_RESOLUTION|>--- conflicted
+++ resolved
@@ -57,12 +57,7 @@
   has_many :milestones,         dependent: :destroy
   has_many :users_projects,     dependent: :destroy
   has_many :notes,              dependent: :destroy
-<<<<<<< HEAD
-  has_many :snippets,           dependent: :destroy
-=======
   has_many :snippets,           dependent: :destroy, class_name: "ProjectSnippet"
-  has_many :deploy_keys,        dependent: :destroy, class_name: "Key", foreign_key: "project_id"
->>>>>>> e0af7cef
   has_many :hooks,              dependent: :destroy, class_name: "ProjectHook"
   has_many :protected_branches, dependent: :destroy
   has_many :user_team_project_relationships, dependent: :destroy
