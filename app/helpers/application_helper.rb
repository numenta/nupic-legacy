--- conflicted
+++ resolved
@@ -122,11 +122,7 @@
   end
 
   def markdown(text)
-<<<<<<< HEAD
-    @__renderer ||= Redcarpet::Markdown.new(Redcarpet::Render::GitlabHTML.new(self, filter_html: true), {
-=======
-    @__renderer ||= Redcarpet::Markdown.new(Redcarpet::Render::GitlabHTML.new({ filter_html: true, with_toc_data: true }), {
->>>>>>> c120457a
+    @__renderer ||= Redcarpet::Markdown.new(Redcarpet::Render::GitlabHTML.new(self, filter_html: true, with_toc_data: true), {
       no_intra_emphasis: true,
       tables: true,
       fenced_code_blocks: true,
