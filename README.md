--- conflicted
+++ resolved
@@ -24,11 +24,9 @@
 
 ### Install OS X
 
-<<<<<<< HEAD
 [Video tutorial for OS X Yosemite.](http://www.youtube.com/watch?v=6OPTMDO17XI)
-=======
+
 First, you must install [Xcode command line tools](https://developer.apple.com/library/ios/technotes/tn2339/_index.html), which will get you a C++ compiler.
->>>>>>> d4dcd263
 
     pip install nupic
 
@@ -36,11 +34,9 @@
 
 > **NOTE**: The `nupic.bindings` binary distribution is not stored on [PyPi](https://pypi.python.org/pypi/nupic) along with the OS X distribution. NuPIC uses the [wheel](http://pythonwheels.com) binary format, and PyPi does not support hosting Linux wheel files. So we are forced to host our own.
 
-<<<<<<< HEAD
 [Video tutorial for Ubuntu 14 LTS.](http://www.youtube.com/watch?v=1fIpgXHXAZA)
-=======
+
 Your version of Linux probably has a C compiler installed. Be sure you have either clang or GCC 4.8.
->>>>>>> d4dcd263
 
     pip install https://s3-us-west-2.amazonaws.com/artifacts.numenta.org/numenta/nupic.core/releases/nupic.bindings/nupic.bindings-0.2.1-cp27-none-linux_x86_64.whl
     pip install nupic
