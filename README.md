# ![Numenta Logo](http://numenta.org/images/numenta-icon128.png) NuPIC

## Numenta Platform for Intelligent Computing 

* Build: [![Build Status](https://travis-ci.org/numenta/nupic.png?branch=master)](https://travis-ci.org/numenta/nupic)
* Unit Test Coverage: [![Coverage Status](https://coveralls.io/repos/numenta/nupic/badge.png?branch=master)](https://coveralls.io/r/numenta/nupic?branch=master)
* [Regression Tests](https://github.com/numenta/nupic.regression): [![Build Status](https://travis-ci.org/numenta/nupic.regression.svg?branch=master)](https://travis-ci.org/numenta/nupic.regression)
 
NuPIC is a library that provides the building blocks for online prediction and anomaly detection systems.  The library contains the [Cortical Learning Algorithm (CLA)](https://github.com/numenta/nupic/wiki/Cortical-Learning-Algorithm), but also the [Online Prediction Framework (OPF)] (https://github.com/numenta/nupic/wiki/Online-Prediction-Framework) that allows clients to build prediction systems out of encoders, models, and metrics.

For more information, see [numenta.org](http://numenta.org) or the [NuPIC wiki](https://github.com/numenta/nupic/wiki).

## Installation

For all installation options, see the [Installing and Building NuPIC](https://github.com/numenta/nupic/wiki/Installing-and-Building-NuPIC) wiki page.

Currently supported platforms:
 * Linux (32/64bit)
 * Mac OSX
 * Raspberry Pi (ARMv6)
 * Chromebook (Ubuntu ARM, Crouton) (ARMv7)
 * [VM images](https://github.com/numenta/nupic/wiki/Running-Nupic-in-a-Virtual-Machine)

Dependencies:
 * Python (2.6-2.7) (with development headers)
 * GCC (4.6-4.8), or Clang
 * Make or any IDE supported by CMake (Visual Studio, Eclipse, XCode, KDevelop, etc)

The dependencies are included in platform-specific repositories for convenience:

* [nupic-linux64](https://github.com/numenta/nupic-linux64) for 64-bit Linux systems
* [nupic-darwin64](https://github.com/numenta/nupic-darwin64) for 64-bit OS X systems

Complete set of python requirements are documented in [requirements.txt](/external/common/requirements.txt),
compatible with [pip](http://www.pip-installer.org/en/latest/cookbook.html#requirements-files):

    pip install -r external/common/requirements.txt

_Note_: If using pip 1.5 or later:

    pip install --allow-all-external --allow-unverified PIL --allow-unverified psutil -r external/common/requirements.txt

_Note_: If you get a "permission denied" error when using pip, you may add the --user flag to install to a location in your home directory, which should resolve any permissions issues. Doing this, you may need to add this location to your PATH and PYTHONPATH. Alternatively, you can run pip with 'sudo'.

## User instructions

If you want NuPIC only for your apps use it, cd into the NuPIC installation directory and run:

    python setup.py install

_Note_: If you get a "permission denied" error when using this, you may add the --user flag to install to a location in your home directory, which should resolve any permissions issues. Doing this, you may need to add this location to your PATH and PYTHONPATH. Alternatively, you can run this with 'sudo'.

Once it is installed, you can import NuPIC library to your python script using:

    import nupic

For examples, tutorials, and screencasts about using NuPIC, see the [Using NuPIC](https://github.com/numenta/nupic/wiki/Using-NuPIC) wiki page.

## Developer instructions

If you want develop, debug, or simply test NuPIC, clone it and follow the instructions:

### Using command line

> This assumes the `NUPIC` environment variables is set to the directory where the NuPIC source code exists.

<<<<<<< HEAD
    cd $NUPIC
    python setup.py build
    python setup.py develop
=======
    # `$NUPIC` is the path to your NuPIC repository.
    # Remember to replace <NuPIC path> with the real path:
    export NUPIC=<NuPIC path>

_Note_: You may set this environment variable in your dotfiles(e.g. `~/.bashrc` under Bash) to avoid repeated typing.

#### To generate build files:

    mkdir -p $NUPIC/build/scripts
    cd $NUPIC/build/scripts
    cmake $NUPIC

_Note_: You may specify the install location with CMake with the command line option `-DPROJECT_BUILD_RELEASE_DIR:STRING=/my/custom/path`.

#### To build:

    cd $NUPIC/build/scripts
    make -j3

_Note_: -j3 option specify '3' as the maximum number of parallel jobs/threads that Make will use during the build in order to gain speed. However, you can increase this number depending your CPU.

#### To install:

    cd $NUPIC/build/scripts
    make install
>>>>>>> ab9a5f5b

#### To run the tests:

    cd $NUPIC/build/scripts
    # all C++ unit tests
    make cpp_unit_tests
    # C++ HTM Network API tests
    make tests_cpphtm
    # Python HTM Network API tests
    make tests_pyhtm
    # Python OPF unit tests
    make python_unit_tests
    # Python OPF integration tests (requires mysql)
    make python_integration_tests
    # Run all tests!
    make tests_all

### Using graphical interface

See our [Development Tips](https://github.com/numenta/nupic/wiki/Development-Tips) wiki page for details.

#### To run the tests:

 * Run any [test](#run-the-tests) project from your IDE (check `output` panel to see the results).

For more tips, please see [Development-Tips](https://github.com/numenta/nupic/wiki/Development-Tips)<|MERGE_RESOLUTION|>--- conflicted
+++ resolved
@@ -64,37 +64,9 @@
 
 > This assumes the `NUPIC` environment variables is set to the directory where the NuPIC source code exists.
 
-<<<<<<< HEAD
     cd $NUPIC
     python setup.py build
     python setup.py develop
-=======
-    # `$NUPIC` is the path to your NuPIC repository.
-    # Remember to replace <NuPIC path> with the real path:
-    export NUPIC=<NuPIC path>
-
-_Note_: You may set this environment variable in your dotfiles(e.g. `~/.bashrc` under Bash) to avoid repeated typing.
-
-#### To generate build files:
-
-    mkdir -p $NUPIC/build/scripts
-    cd $NUPIC/build/scripts
-    cmake $NUPIC
-
-_Note_: You may specify the install location with CMake with the command line option `-DPROJECT_BUILD_RELEASE_DIR:STRING=/my/custom/path`.
-
-#### To build:
-
-    cd $NUPIC/build/scripts
-    make -j3
-
-_Note_: -j3 option specify '3' as the maximum number of parallel jobs/threads that Make will use during the build in order to gain speed. However, you can increase this number depending your CPU.
-
-#### To install:
-
-    cd $NUPIC/build/scripts
-    make install
->>>>>>> ab9a5f5b
 
 #### To run the tests:
 
