module Gitlab
  # Projects API
  class Projects < Grape::API
    before { authenticate! }

    resource :projects do
      helpers do
        def handle_project_member_errors(errors)
          if errors[:project_access].any?
            error!(errors[:project_access], 422)
          end
          not_found!
        end
      end

      # Get a projects list for authenticated user
      #
      # Example Request:
      #   GET /projects
      get do
        @projects = paginate current_user.authorized_projects
        present @projects, with: Entities::Project
      end

      # Get a single project
      #
      # Parameters:
      #   id (required) - The ID of a project
      # Example Request:
      #   GET /projects/:id
      get ":id" do
        present user_project, with: Entities::Project
      end

      # Create new project
      #
      # Parameters:
      #   name (required) - name for new project
      #   description (optional) - short project description
      #   default_branch (optional) - 'master' by default
      #   issues_enabled (optional) - enabled by default
      #   wall_enabled (optional) - enabled by default
      #   merge_requests_enabled (optional) - enabled by default
      #   wiki_enabled (optional) - enabled by default
      # Example Request
      #   POST /projects
      post do
        required_attributes! [:name]
        attrs = attributes_for_keys [:name,
                                    :description,
                                    :default_branch,
                                    :issues_enabled,
                                    :wall_enabled,
                                    :merge_requests_enabled,
<<<<<<< HEAD
                                    :wiki_enabled]

=======
                                    :wiki_enabled,
                                    :namespace_id]
>>>>>>> 6beae84e
        @project = ::Projects::CreateContext.new(current_user, attrs).execute
        if @project.saved?
          present @project, with: Entities::Project
        else
          if @project.errors[:limit_reached].present?
            error!(@project.errors[:limit_reached], 403)
          end
          not_found!
        end
      end

      # Get a project team members
      #
      # Parameters:
      #   id (required) - The ID of a project
      #   query         - Query string
      # Example Request:
      #   GET /projects/:id/members
      get ":id/members" do
        if params[:query].present?
          @members = paginate user_project.users.where("username LIKE ?", "%#{params[:query]}%")
        else
          @members = paginate user_project.users
        end
        present @members, with: Entities::ProjectMember, project: user_project
      end

      # Get a project team members
      #
      # Parameters:
      #   id (required) - The ID of a project
      #   user_id (required) - The ID of a user
      # Example Request:
      #   GET /projects/:id/members/:user_id
      get ":id/members/:user_id" do
        @member = user_project.users.find params[:user_id]
        present @member, with: Entities::ProjectMember, project: user_project
      end

      # Add a new project team member
      #
      # Parameters:
      #   id (required) - The ID of a project
      #   user_id (required) - The ID of a user
      #   access_level (required) - Project access level
      # Example Request:
      #   POST /projects/:id/members
      post ":id/members" do
        authorize! :admin_project, user_project
        required_attributes! [:user_id, :access_level]

        # either the user is already a team member or a new one
        team_member = user_project.team_member_by_id(params[:user_id])
        if team_member.nil?
          team_member = user_project.users_projects.new(
            user_id: params[:user_id],
            project_access: params[:access_level]
          )
        end

        if team_member.save
          @member = team_member.user
          present @member, with: Entities::ProjectMember, project: user_project
        else
          handle_project_member_errors team_member.errors
        end
      end

      # Update project team member
      #
      # Parameters:
      #   id (required) - The ID of a project
      #   user_id (required) - The ID of a team member
      #   access_level (required) - Project access level
      # Example Request:
      #   PUT /projects/:id/members/:user_id
      put ":id/members/:user_id" do
        authorize! :admin_project, user_project
        required_attributes! [:access_level]

        team_member = user_project.users_projects.find_by_user_id(params[:user_id])
        not_found!("User can not be found") if team_member.nil?

        if team_member.update_attributes(project_access: params[:access_level])
          @member = team_member.user
          present @member, with: Entities::ProjectMember, project: user_project
        else
          handle_project_member_errors team_member.errors
        end
      end

      # Remove a team member from project
      #
      # Parameters:
      #   id (required) - The ID of a project
      #   user_id (required) - The ID of a team member
      # Example Request:
      #   DELETE /projects/:id/members/:user_id
      delete ":id/members/:user_id" do
        authorize! :admin_project, user_project
        team_member = user_project.users_projects.find_by_user_id(params[:user_id])
        unless team_member.nil?
          team_member.destroy
        else
          {:message => "Access revoked", :id => params[:user_id].to_i}
        end
      end

      # Get project hooks
      #
      # Parameters:
      #   id (required) - The ID of a project
      # Example Request:
      #   GET /projects/:id/hooks
      get ":id/hooks" do
        authorize! :admin_project, user_project
        @hooks = paginate user_project.hooks
        present @hooks, with: Entities::Hook
      end

      # Get a project hook
      #
      # Parameters:
      #   id (required) - The ID of a project
      #   hook_id (required) - The ID of a project hook
      # Example Request:
      #   GET /projects/:id/hooks/:hook_id
      get ":id/hooks/:hook_id" do
        authorize! :admin_project, user_project
        @hook = user_project.hooks.find(params[:hook_id])
        present @hook, with: Entities::Hook
      end


      # Add hook to project
      #
      # Parameters:
      #   id (required) - The ID of a project
      #   url (required) - The hook URL
      # Example Request:
      #   POST /projects/:id/hooks
      post ":id/hooks" do
        authorize! :admin_project, user_project
        required_attributes! [:url]

        @hook = user_project.hooks.new({"url" => params[:url]})
        if @hook.save
          present @hook, with: Entities::Hook
        else
          if @hook.errors[:url].present?
            error!("Invalid url given", 422)
          end
          not_found!
        end
      end

      # Update an existing project hook
      #
      # Parameters:
      #   id (required) - The ID of a project
      #   hook_id (required) - The ID of a project hook
      #   url (required) - The hook URL
      # Example Request:
      #   PUT /projects/:id/hooks/:hook_id
      put ":id/hooks/:hook_id" do
        @hook = user_project.hooks.find(params[:hook_id])
        authorize! :admin_project, user_project
        required_attributes! [:url]

        attrs = attributes_for_keys [:url]
        if @hook.update_attributes attrs
          present @hook, with: Entities::Hook
        else
          if @hook.errors[:url].present?
            error!("Invalid url given", 422)
          end
          not_found!
        end
      end

      # Delete project hook
      #
      # Parameters:
      #   id (required) - The ID of a project
      #   hook_id (required) - The ID of hook to delete
      # Example Request:
      #   DELETE /projects/:id/hooks/:hook_id
      delete ":id/hooks" do
        authorize! :admin_project, user_project
        required_attributes! [:hook_id]

        begin
          @hook = ProjectHook.find(params[:hook_id])
          @hook.destroy
        rescue
        end
      end

      # Get a project repository branches
      #
      # Parameters:
      #   id (required) - The ID of a project
      # Example Request:
      #   GET /projects/:id/repository/branches
      get ":id/repository/branches" do
        present user_project.repo.heads.sort_by(&:name), with: Entities::RepoObject, project: user_project
      end

      # Get a single branch
      #
      # Parameters:
      #   id (required) - The ID of a project
      #   branch (required) - The name of the branch
      # Example Request:
      #   GET /projects/:id/repository/branches/:branch
      get ":id/repository/branches/:branch" do
        @branch = user_project.repo.heads.find { |item| item.name == params[:branch] }
        not_found!("Branch does not exist") if @branch.nil?
        present @branch, with: Entities::RepoObject, project: user_project
      end

      # Protect a single branch
      #
      # Parameters:
      #   id (required) - The ID of a project
      #   branch (required) - The name of the branch
      # Example Request:
      #   PUT /projects/:id/repository/branches/:branch/protect
      put ":id/repository/branches/:branch/protect" do
        @branch = user_project.repo.heads.find { |item| item.name == params[:branch] }
        not_found! unless @branch
        protected = user_project.protected_branches.find_by_name(@branch.name)

        unless protected
          user_project.protected_branches.create(:name => @branch.name)
        end

        present @branch, with: Entities::RepoObject, project: user_project
      end

      # Unprotect a single branch
      #
      # Parameters:
      #   id (required) - The ID of a project
      #   branch (required) - The name of the branch
      # Example Request:
      #   PUT /projects/:id/repository/branches/:branch/unprotect
      put ":id/repository/branches/:branch/unprotect" do
        @branch = user_project.repo.heads.find { |item| item.name == params[:branch] }
        not_found! unless @branch
        protected = user_project.protected_branches.find_by_name(@branch.name)

        if protected
          protected.destroy
        end

        present @branch, with: Entities::RepoObject, project: user_project
      end

      # Get a project repository tags
      #
      # Parameters:
      #   id (required) - The ID of a project
      # Example Request:
      #   GET /projects/:id/repository/tags
      get ":id/repository/tags" do
        present user_project.repo.tags.sort_by(&:name).reverse, with: Entities::RepoObject
      end

      # Get a project repository commits
      #
      # Parameters:
      #   id (required) - The ID of a project
      #   ref_name (optional) - The name of a repository branch or tag, if not given the default branch is used
      #   page (optional) - The page number of the commit pagination
      #   per_page (optional) - The number of elements per page used in pagination
      # Example Request:
      #   GET /projects/:id/repository/commits
      get ":id/repository/commits" do
        authorize! :download_code, user_project

        page = params[:page] || 0
        per_page = (params[:per_page] || 20).to_i
        ref = params[:ref_name] || user_project.try(:default_branch) || 'master'

        commits = user_project.repository.commits(ref, nil, per_page, page * per_page)
        present CommitDecorator.decorate(commits), with: Entities::RepoCommit
      end

      # Get a project snippets
      #
      # Parameters:
      #   id (required) - The ID of a project
      # Example Request:
      #   GET /projects/:id/snippets
      get ":id/snippets" do
        present paginate(user_project.snippets), with: Entities::ProjectSnippet
      end

      # Get a project snippet
      #
      # Parameters:
      #   id (required) - The ID of a project
      #   snippet_id (required) - The ID of a project snippet
      # Example Request:
      #   GET /projects/:id/snippets/:snippet_id
      get ":id/snippets/:snippet_id" do
        @snippet = user_project.snippets.find(params[:snippet_id])
        present @snippet, with: Entities::ProjectSnippet
      end

      # Create a new project snippet
      #
      # Parameters:
      #   id (required) - The ID of a project
      #   title (required) - The title of a snippet
      #   file_name (required) - The name of a snippet file
      #   lifetime (optional) - The expiration date of a snippet
      #   code (required) - The content of a snippet
      # Example Request:
      #   POST /projects/:id/snippets
      post ":id/snippets" do
        authorize! :write_snippet, user_project
        required_attributes! [:title, :file_name, :code]

        attrs = attributes_for_keys [:title, :file_name]
        attrs[:expires_at] = params[:lifetime] if params[:lifetime].present?
        attrs[:content] = params[:code] if params[:code].present?
        @snippet = user_project.snippets.new attrs
        @snippet.author = current_user

        if @snippet.save
          present @snippet, with: Entities::ProjectSnippet
        else
          not_found!
        end
      end

      # Update an existing project snippet
      #
      # Parameters:
      #   id (required) - The ID of a project
      #   snippet_id (required) - The ID of a project snippet
      #   title (optional) - The title of a snippet
      #   file_name (optional) - The name of a snippet file
      #   lifetime (optional) - The expiration date of a snippet
      #   code (optional) - The content of a snippet
      # Example Request:
      #   PUT /projects/:id/snippets/:snippet_id
      put ":id/snippets/:snippet_id" do
        @snippet = user_project.snippets.find(params[:snippet_id])
        authorize! :modify_snippet, @snippet

        attrs = attributes_for_keys [:title, :file_name]
        attrs[:expires_at] = params[:lifetime] if params[:lifetime].present?
        attrs[:content] = params[:code] if params[:code].present?

        if @snippet.update_attributes attrs
          present @snippet, with: Entities::ProjectSnippet
        else
          not_found!
        end
      end

      # Delete a project snippet
      #
      # Parameters:
      #   id (required) - The ID of a project
      #   snippet_id (required) - The ID of a project snippet
      # Example Request:
      #   DELETE /projects/:id/snippets/:snippet_id
      delete ":id/snippets/:snippet_id" do
        begin
          @snippet = user_project.snippets.find(params[:snippet_id])
          authorize! :modify_snippet, user_project
          @snippet.destroy
        rescue
        end
      end

      # Get a raw project snippet
      #
      # Parameters:
      #   id (required) - The ID of a project
      #   snippet_id (required) - The ID of a project snippet
      # Example Request:
      #   GET /projects/:id/snippets/:snippet_id/raw
      get ":id/snippets/:snippet_id/raw" do
        @snippet = user_project.snippets.find(params[:snippet_id])
        content_type 'text/plain'
        present @snippet.content
      end

      # Get a raw file contents
      #
      # Parameters:
      #   id (required) - The ID of a project
      #   sha (required) - The commit or branch name
      #   filepath (required) - The path to the file to display
      # Example Request:
      #   GET /projects/:id/repository/commits/:sha/blob
      get ":id/repository/commits/:sha/blob" do
        authorize! :download_code, user_project
        required_attributes! [:filepath]

        ref = params[:sha]

        commit = user_project.repository.commit ref
        not_found! "Commit" unless commit

        tree = Tree.new commit.tree, ref, params[:filepath]
        not_found! "File" unless tree.try(:tree)

        content_type tree.mime_type
        present tree.data
      end

    end
  end
end<|MERGE_RESOLUTION|>--- conflicted
+++ resolved
@@ -52,13 +52,8 @@
                                     :issues_enabled,
                                     :wall_enabled,
                                     :merge_requests_enabled,
-<<<<<<< HEAD
-                                    :wiki_enabled]
-
-=======
                                     :wiki_enabled,
                                     :namespace_id]
->>>>>>> 6beae84e
         @project = ::Projects::CreateContext.new(current_user, attrs).execute
         if @project.saved?
           present @project, with: Entities::Project
